--- conflicted
+++ resolved
@@ -174,16 +174,10 @@
                     _create_forward_iobinding(self._training_foward_io_binding, inputs, self._onnx_training, self._device, self._onnx_graphs_info.user_output_names)
 
                     # Run and return module outputs.
-<<<<<<< HEAD
                     run_id = self._training_session.run_forward(self._training_foward_io_binding, self._run_options)
-                    
-                    user_outputs = tuple(_ort_output_to_torch_tensor(forward_output) for forward_output in self._training_foward_io_binding.get_outputs())
-=======
-                    forward_outputs, run_id = self._training_session.run_forward(
-                        self._training_io_binding, self._run_options)
                     user_outputs = tuple(_ortvalue_to_torch_tensor(
-                        forward_output) for forward_output in forward_outputs)
->>>>>>> cec919ba
+                        forward_output) for forward_output in self._training_foward_io_binding.get_outputs())
+
                     ctx.run_id = run_id
 
                     # Disable materializing grads then None object will not be converted
