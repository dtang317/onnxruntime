// Copyright (c) Microsoft Corporation. All rights reserved.
// Licensed under the MIT License.

#pragma once

#include "core/common/common.h"
#include "core/providers/common.h"
#include "contrib_ops/cpu/bert/attention_common.h"

namespace onnxruntime {
namespace contrib {
namespace group_query_attention_helper {

Status CheckInputs(const Tensor* query,
                   const Tensor* key,
                   const Tensor* value,
                   const Tensor* past_key,
                   const Tensor* past_value,
                   void* parameters,
                   int num_heads,
                   int kv_num_heads,
                   const Tensor* seqlens_k,
                   const Tensor* total_seqlen,
                   bool is_past_bsnh,
                   float scale) {
  // Note: Here S* is past_cache_sequence_length, S- is past_sequence_length, S+ is sequence_length
  //     past_key                   : (B, N_k, S*, H) or (B, N_k, S-, H)
  //     past_value                 : (B, N_k, S*, H) or (B, N_k, S-, H)
  // no packing for q/k/v:
  //     query            (Q)       : (B, S, D)
<<<<<<< HEAD
  //     key              (K)       : (B, S+, D_kv)
  //     value            (V)       : (B, S+, D_kv)
=======
  //     key              (K)       : (B, S, D_kv)
  //     value            (V)       : (B, S, D_kv)
>>>>>>> c8def0cc
  ORT_UNUSED_PARAMETER(value);

  AttentionQkvFormat qkv_format = Q_K_V_BSNH;
  AttentionQkvFormat past_kv_format = is_past_bsnh ? Q_K_V_BSNH : Q_K_V_BNSH;

  const auto& query_dims = query->Shape().GetDims();
  const auto& key_dims = key->Shape().GetDims();

  if (query_dims.size() != 3) {
    return ORT_MAKE_STATUS(ONNXRUNTIME, INVALID_ARGUMENT, "Input 'query' is expected to have 3 dimensions, got ",
                           query_dims.size());
  }

  int batch_size = static_cast<int>(query_dims[0]);
  int sequence_length = static_cast<int>(query_dims[1]);
  int q_hidden_size = static_cast<int>(query_dims[2]);
  int head_size = static_cast<int>(q_hidden_size) / num_heads;

<<<<<<< HEAD
  int kv_sequence_length = static_cast<int>(key_dims[1]);
  int kv_hidden_size = static_cast<int>(key_dims[2]);

  int32_t past_sequence_length = 0;
  int max_sequence_length = 0;
=======
  int kv_hidden_size = static_cast<int>(key_dims[2]);

  int32_t past_sequence_length = 0;
>>>>>>> c8def0cc
  if (past_key != nullptr && past_value != nullptr) {
    const auto& past_key_dims = past_key->Shape().GetDims();
    const auto& past_value_dims = past_value->Shape().GetDims();

    if (past_key_dims.size() != 4) {
      return ORT_MAKE_STATUS(ONNXRUNTIME, INVALID_ARGUMENT,
                             "Input 'past_key' is expected to have 4 dimensions, got ",
                             past_key_dims.size());
    }
    if (past_value_dims.size() != 4) {
      return ORT_MAKE_STATUS(ONNXRUNTIME, INVALID_ARGUMENT,
                             "Input 'past_value' is expected to have 4 dimensions, got ",
                             past_value_dims.size());
    }

    if (past_key_dims[0] != batch_size) {
      return ORT_MAKE_STATUS(ONNXRUNTIME, INVALID_ARGUMENT,
                             "Input 'past_key' dimension 0 should be batch_size, got ",
                             past_key_dims[0]);
    }
    if (past_value_dims[0] != batch_size) {
      return ORT_MAKE_STATUS(ONNXRUNTIME, INVALID_ARGUMENT,
                             "Input 'past_value' dimension 0 should be batch_size, got ",
                             past_value_dims[0]);
    }

    // BNSH
    if (!is_past_bsnh) {
      if (past_key_dims[2] != past_value_dims[2]) {
        return ORT_MAKE_STATUS(ONNXRUNTIME, INVALID_ARGUMENT,
                               "BNSH Input 'past_key' and 'past_value' should have same dimension 2 (max sequence"
                               "length or past sequence length), got ",
                               past_key_dims[1]);
      }
      if (past_key_dims[1] != kv_num_heads) {
        return ORT_MAKE_STATUS(ONNXRUNTIME, INVALID_ARGUMENT,
                               "Input 'past_key' shall have kv_num_heads");
      }
      if (past_value_dims[1] != kv_num_heads) {
        return ORT_MAKE_STATUS(ONNXRUNTIME, INVALID_ARGUMENT,
                               "Input 'past_value' shall have kv_num_heads");
      }
<<<<<<< HEAD
      // We assume all sequence in past kv are left-padded to max or past sequence length
      past_sequence_length = static_cast<int>(past_key_dims[2]);
      max_sequence_length = static_cast<int>(past_key_dims[2]);
=======
      // We assume all sequence in past kv are right-padded to max or past sequence length
      past_sequence_length = static_cast<int>(past_key_dims[2]);
>>>>>>> c8def0cc
      // BSNH
    } else {
      if (past_key_dims[1] != past_value_dims[1]) {
        return ORT_MAKE_STATUS(ONNXRUNTIME, INVALID_ARGUMENT,
                               "BNSH Input 'past_key' and 'past_value' should have same dimension 1 (max sequence"
                               "length or past sequence length), got ",
                               past_key_dims[1]);
      }
      if (past_key_dims[2] != kv_num_heads) {
        return ORT_MAKE_STATUS(ONNXRUNTIME, INVALID_ARGUMENT,
                               "Input 'past_key' shall have kv_num_heads");
      }
      if (past_value_dims[2] != kv_num_heads) {
        return ORT_MAKE_STATUS(ONNXRUNTIME, INVALID_ARGUMENT,
                               "Input 'past_value' shall have kv_num_heads");
      }
<<<<<<< HEAD
      // We assume all sequence in past kv are left-padded to max or past sequence length
      past_sequence_length = static_cast<int>(past_key_dims[1]);
      max_sequence_length = static_cast<int>(past_key_dims[1]);
=======
      // We assume all sequence in past kv are right-padded to max or past sequence length
      past_sequence_length = static_cast<int>(past_key_dims[1]);
>>>>>>> c8def0cc
    }

    if (past_key_dims[3] != head_size) {
      return ORT_MAKE_STATUS(ONNXRUNTIME, INVALID_ARGUMENT,
                             "Input 'past_key' dimension 3 should be same as head_size, got ",
                             past_key_dims[3]);
    }
    if (past_value_dims[3] != head_size) {
      return ORT_MAKE_STATUS(ONNXRUNTIME, INVALID_ARGUMENT,
                             "Input 'past_value' dimension 3 should be same as head_size, got ",
                             past_value_dims[3]);
    }
  } else if (past_key != nullptr || past_value != nullptr) {
    return ORT_MAKE_STATUS(ONNXRUNTIME, INVALID_ARGUMENT,
                           "Input 'past_key' and 'past_value' shall be both present or both absent.");
  }

  if (key_dims.size() != 3) {
    return ORT_MAKE_STATUS(ONNXRUNTIME, INVALID_ARGUMENT, "Input 'key' is expected to have 3 dimensions, got ",
                           key_dims.size());
  }
  if (query_dims[0] != key_dims[0]) {
<<<<<<< HEAD
    return ORT_MAKE_STATUS(ONNXRUNTIME, INVALID_ARGUMENT,
                           "Input 'query' and 'key' shall have same dim 0 (batch size)");
  }

  if (num_heads % kv_num_heads != 0) {
    return ORT_MAKE_STATUS(ONNXRUNTIME, INVALID_ARGUMENT,
                           "num_heads must be a multiple of kv_num_heads. Got num_heads % kv_num_heads == ",
                           num_heads % kv_num_heads);
  }

  const auto& value_dims = value->Shape().GetDims();
  if (value_dims.size() != 3) {
    return ORT_MAKE_STATUS(ONNXRUNTIME, INVALID_ARGUMENT, "Input 'value' is expected to have 3 dimensions, got ",
                           value_dims.size());
  }

  if (query_dims[0] != value_dims[0]) {
    return ORT_MAKE_STATUS(ONNXRUNTIME, INVALID_ARGUMENT,
                           "Input 'query' and 'value' shall have same dim 0 (batch_size)");
  }

  if (static_cast<int64_t>(kv_sequence_length) != value_dims[1]) {
    return ORT_MAKE_STATUS(ONNXRUNTIME, INVALID_ARGUMENT,
                           "Input 'key' and 'value' shall have the same dim 1 (kv_sequence_length)");
  }

  if (value_dims[2] != kv_hidden_size) {
    return ORT_MAKE_STATUS(ONNXRUNTIME, INVALID_ARGUMENT, "Input 'value' is expected to have same hidden size as key.");
  }

  // When kv-cache, we take past_seq_len as an argument... otherwise we use sequence length of past kv directly.
  int present_sequence_length = kv_sequence_length;
  if (past_seq_len != nullptr) {
    if (past_key == nullptr) {
      return ORT_MAKE_STATUS(ONNXRUNTIME, INVALID_ARGUMENT,
                             "Past KV must be present as share-buffer when using past_seq_len pointer.");
    }
    if (!onnxruntime::IsScalarOr1ElementVector(past_seq_len)) {
      return ORT_MAKE_STATUS(ONNXRUNTIME, INVALID_ARGUMENT,
                             "past_sequence_length tensor must be of one element when using past kv.");
    }
    if (past_seq_len->GetElementType() == ONNX_NAMESPACE::TensorProto_DataType_INT32) {
      past_sequence_length = *((*past_seq_len).template Data<int32_t>());
    } else {
      past_sequence_length = static_cast<int32_t>(*((*past_seq_len).template Data<int64_t>()));
    }
    if (past_sequence_length + kv_sequence_length > max_sequence_length) {
      return ORT_MAKE_STATUS(ONNXRUNTIME, INVALID_ARGUMENT,
                             "KV buffer too small... shall be that max_sequence_length >= past_sequence_length + kv_sequence_length");
    }
  } else {
    max_sequence_length = past_sequence_length + kv_sequence_length;
  }
  present_sequence_length += past_sequence_length;
=======
    return ORT_MAKE_STATUS(ONNXRUNTIME, INVALID_ARGUMENT,
                           "Input 'query' and 'key' shall have same dim 0 (batch size)");
  }

  if (num_heads % kv_num_heads != 0) {
    return ORT_MAKE_STATUS(ONNXRUNTIME, INVALID_ARGUMENT,
                           "num_heads must be a multiple of kv_num_heads. Got num_heads % kv_num_heads == ",
                           num_heads % kv_num_heads);
  }

  const auto& value_dims = value->Shape().GetDims();
  if (value_dims.size() != 3) {
    return ORT_MAKE_STATUS(ONNXRUNTIME, INVALID_ARGUMENT, "Input 'value' is expected to have 3 dimensions, got ",
                           value_dims.size());
  }

  if (query_dims[0] != value_dims[0]) {
    return ORT_MAKE_STATUS(ONNXRUNTIME, INVALID_ARGUMENT,
                           "Input 'query' and 'value' shall have same dim 0 (batch_size)");
  }

  if (static_cast<int64_t>(sequence_length) != value_dims[1]) {
    return ORT_MAKE_STATUS(ONNXRUNTIME, INVALID_ARGUMENT,
                           "Input 'query,' 'key,' and 'value' shall have the same dim 1 (sequence_length)");
  }

  if (value_dims[2] != kv_hidden_size) {
    return ORT_MAKE_STATUS(ONNXRUNTIME, INVALID_ARGUMENT, "Input 'value' is expected to have same hidden size as key.");
  }

  // Check seqlens_k tensor (holding past seqlen for token gen)
  const auto& seqlens_dim = seqlens_k->Shape().GetDims();
  if (seqlens_dim.size() != 1 && seqlens_dim[0] != batch_size) {
    return ORT_MAKE_STATUS(ONNXRUNTIME, INVALID_ARGUMENT,
                           "seqlens_k must be shape (batch_size).");
  }

  // Set present sequence length and kv_share_buffer from input total_seqlen tensor
  if (!onnxruntime::IsScalarOr1ElementVector(total_seqlen)) {
    return ORT_MAKE_STATUS(ONNXRUNTIME, INVALID_ARGUMENT,
                           "total_sequence_length tensor must be of one element.");
  }
  int total_sequence_length = *((*total_seqlen).template Data<int32_t>());
  int present_sequence_length = std::max(total_sequence_length, past_sequence_length);

  bool is_prompt = sequence_length != 1;
>>>>>>> c8def0cc

  if (parameters != nullptr) {
    GroupQueryAttentionParameters* output_parameters = reinterpret_cast<GroupQueryAttentionParameters*>(parameters);
    output_parameters->batch_size = batch_size;
    output_parameters->sequence_length = sequence_length;                  // sequence length of Q
    output_parameters->seqlen_past_kv_cache = past_sequence_length;        // max sequence length of past kv tensors
    output_parameters->seqlen_present_kv_cache = present_sequence_length;  // max sequence length of present kv tensors
    output_parameters->hidden_size = q_hidden_size;
    output_parameters->num_heads = num_heads;
    output_parameters->head_size = q_hidden_size / num_heads;
    output_parameters->kv_hidden_size = kv_hidden_size;
    output_parameters->kv_num_heads = kv_num_heads;
    output_parameters->is_unidirectional = true;
    output_parameters->is_prompt = is_prompt;
    output_parameters->scale = scale;
    output_parameters->qkv_format = qkv_format;
    output_parameters->past_kv_format = past_kv_format;
  }

  return Status::OK();
}

Status CheckInputs(const Tensor* query,
                   const Tensor* key,
                   const Tensor* value,
                   const Tensor* past_key,
                   const Tensor* past_value,
                   void* parameters,
                   int num_heads,
                   int kv_num_heads,
                   const Tensor* seqlens_k,
                   const Tensor* total_seqlen,
                   bool is_past_bsnh,
                   float scale,
                   int max_threads_per_block) {
  if (max_threads_per_block > 0 && num_heads > max_threads_per_block) {
    return ORT_MAKE_STATUS(ONNXRUNTIME, INVALID_ARGUMENT, "num_heads should be no larger than ", max_threads_per_block);
  }

  return CheckInputs(query, key, value, past_key, past_value, parameters, num_heads, kv_num_heads, seqlens_k, total_seqlen, is_past_bsnh, scale);
}

}  // namespace group_query_attention_helper
}  // namespace contrib
}  // namespace onnxruntime<|MERGE_RESOLUTION|>--- conflicted
+++ resolved
@@ -28,13 +28,8 @@
   //     past_value                 : (B, N_k, S*, H) or (B, N_k, S-, H)
   // no packing for q/k/v:
   //     query            (Q)       : (B, S, D)
-<<<<<<< HEAD
-  //     key              (K)       : (B, S+, D_kv)
-  //     value            (V)       : (B, S+, D_kv)
-=======
   //     key              (K)       : (B, S, D_kv)
   //     value            (V)       : (B, S, D_kv)
->>>>>>> c8def0cc
   ORT_UNUSED_PARAMETER(value);
 
   AttentionQkvFormat qkv_format = Q_K_V_BSNH;
@@ -53,17 +48,9 @@
   int q_hidden_size = static_cast<int>(query_dims[2]);
   int head_size = static_cast<int>(q_hidden_size) / num_heads;
 
-<<<<<<< HEAD
-  int kv_sequence_length = static_cast<int>(key_dims[1]);
   int kv_hidden_size = static_cast<int>(key_dims[2]);
 
   int32_t past_sequence_length = 0;
-  int max_sequence_length = 0;
-=======
-  int kv_hidden_size = static_cast<int>(key_dims[2]);
-
-  int32_t past_sequence_length = 0;
->>>>>>> c8def0cc
   if (past_key != nullptr && past_value != nullptr) {
     const auto& past_key_dims = past_key->Shape().GetDims();
     const auto& past_value_dims = past_value->Shape().GetDims();
@@ -106,14 +93,8 @@
         return ORT_MAKE_STATUS(ONNXRUNTIME, INVALID_ARGUMENT,
                                "Input 'past_value' shall have kv_num_heads");
       }
-<<<<<<< HEAD
-      // We assume all sequence in past kv are left-padded to max or past sequence length
-      past_sequence_length = static_cast<int>(past_key_dims[2]);
-      max_sequence_length = static_cast<int>(past_key_dims[2]);
-=======
       // We assume all sequence in past kv are right-padded to max or past sequence length
       past_sequence_length = static_cast<int>(past_key_dims[2]);
->>>>>>> c8def0cc
       // BSNH
     } else {
       if (past_key_dims[1] != past_value_dims[1]) {
@@ -130,14 +111,8 @@
         return ORT_MAKE_STATUS(ONNXRUNTIME, INVALID_ARGUMENT,
                                "Input 'past_value' shall have kv_num_heads");
       }
-<<<<<<< HEAD
-      // We assume all sequence in past kv are left-padded to max or past sequence length
-      past_sequence_length = static_cast<int>(past_key_dims[1]);
-      max_sequence_length = static_cast<int>(past_key_dims[1]);
-=======
       // We assume all sequence in past kv are right-padded to max or past sequence length
       past_sequence_length = static_cast<int>(past_key_dims[1]);
->>>>>>> c8def0cc
     }
 
     if (past_key_dims[3] != head_size) {
@@ -160,7 +135,6 @@
                            key_dims.size());
   }
   if (query_dims[0] != key_dims[0]) {
-<<<<<<< HEAD
     return ORT_MAKE_STATUS(ONNXRUNTIME, INVALID_ARGUMENT,
                            "Input 'query' and 'key' shall have same dim 0 (batch size)");
   }
@@ -176,61 +150,7 @@
     return ORT_MAKE_STATUS(ONNXRUNTIME, INVALID_ARGUMENT, "Input 'value' is expected to have 3 dimensions, got ",
                            value_dims.size());
   }
-
-  if (query_dims[0] != value_dims[0]) {
-    return ORT_MAKE_STATUS(ONNXRUNTIME, INVALID_ARGUMENT,
-                           "Input 'query' and 'value' shall have same dim 0 (batch_size)");
-  }
-
-  if (static_cast<int64_t>(kv_sequence_length) != value_dims[1]) {
-    return ORT_MAKE_STATUS(ONNXRUNTIME, INVALID_ARGUMENT,
-                           "Input 'key' and 'value' shall have the same dim 1 (kv_sequence_length)");
-  }
-
-  if (value_dims[2] != kv_hidden_size) {
-    return ORT_MAKE_STATUS(ONNXRUNTIME, INVALID_ARGUMENT, "Input 'value' is expected to have same hidden size as key.");
-  }
-
-  // When kv-cache, we take past_seq_len as an argument... otherwise we use sequence length of past kv directly.
-  int present_sequence_length = kv_sequence_length;
-  if (past_seq_len != nullptr) {
-    if (past_key == nullptr) {
-      return ORT_MAKE_STATUS(ONNXRUNTIME, INVALID_ARGUMENT,
-                             "Past KV must be present as share-buffer when using past_seq_len pointer.");
-    }
-    if (!onnxruntime::IsScalarOr1ElementVector(past_seq_len)) {
-      return ORT_MAKE_STATUS(ONNXRUNTIME, INVALID_ARGUMENT,
-                             "past_sequence_length tensor must be of one element when using past kv.");
-    }
-    if (past_seq_len->GetElementType() == ONNX_NAMESPACE::TensorProto_DataType_INT32) {
-      past_sequence_length = *((*past_seq_len).template Data<int32_t>());
-    } else {
-      past_sequence_length = static_cast<int32_t>(*((*past_seq_len).template Data<int64_t>()));
-    }
-    if (past_sequence_length + kv_sequence_length > max_sequence_length) {
-      return ORT_MAKE_STATUS(ONNXRUNTIME, INVALID_ARGUMENT,
-                             "KV buffer too small... shall be that max_sequence_length >= past_sequence_length + kv_sequence_length");
-    }
-  } else {
-    max_sequence_length = past_sequence_length + kv_sequence_length;
-  }
   present_sequence_length += past_sequence_length;
-=======
-    return ORT_MAKE_STATUS(ONNXRUNTIME, INVALID_ARGUMENT,
-                           "Input 'query' and 'key' shall have same dim 0 (batch size)");
-  }
-
-  if (num_heads % kv_num_heads != 0) {
-    return ORT_MAKE_STATUS(ONNXRUNTIME, INVALID_ARGUMENT,
-                           "num_heads must be a multiple of kv_num_heads. Got num_heads % kv_num_heads == ",
-                           num_heads % kv_num_heads);
-  }
-
-  const auto& value_dims = value->Shape().GetDims();
-  if (value_dims.size() != 3) {
-    return ORT_MAKE_STATUS(ONNXRUNTIME, INVALID_ARGUMENT, "Input 'value' is expected to have 3 dimensions, got ",
-                           value_dims.size());
-  }
 
   if (query_dims[0] != value_dims[0]) {
     return ORT_MAKE_STATUS(ONNXRUNTIME, INVALID_ARGUMENT,
@@ -262,7 +182,6 @@
   int present_sequence_length = std::max(total_sequence_length, past_sequence_length);
 
   bool is_prompt = sequence_length != 1;
->>>>>>> c8def0cc
 
   if (parameters != nullptr) {
     GroupQueryAttentionParameters* output_parameters = reinterpret_cast<GroupQueryAttentionParameters*>(parameters);
