# -------------------------------------------------------------------------
# Copyright (c) Microsoft Corporation. All rights reserved.
# Licensed under the MIT License. See License.txt in the project root for
# license information.
# --------------------------------------------------------------------------
import os
import struct
from pathlib import Path
import numpy as np
import logging

import onnx
import onnx.numpy_helper
from onnx import onnx_pb as onnx_proto
from onnxruntime import SessionOptions, InferenceSession, GraphOptimizationLevel

<<<<<<< HEAD
from .quant_utils import QuantizationMode, QuantizedValueType, QuantizedInitializer, QuantizedValue, quantization_modes
from .quant_utils import find_by_name, get_elem_index, get_mul_node, generate_identified_filename, attribute_to_kwarg, type_to_name, quantize_nparray
=======
from .quant_utils import QuantizationMode, QuantizedValueType, QuantizedInitializer, QuantizedValue
from .quant_utils import find_by_name, get_elem_index, get_mul_node, generate_identified_filename, attribute_to_kwarg, type_to_name
from .quant_utils import quantize_nparray, quantize_data, compute_scale_zp, get_qrange_for_qType
>>>>>>> f649f917
from .quant_utils import QuantType, onnx_domain, __producer__, __version__

from .registry import CreateOpQuantizer, CreateDefaultOpQuantizer

from .onnx_model import ONNXModel


<<<<<<< HEAD
def quantize_data(data, quantize_range, qType):
    '''
        :parameter data: data to quantize
        :parameter quantize_range: list of data to weight pack.
        :parameter qType: data type to quantize to. Supported types UINT8 and INT8
        :return: minimum, maximum, zero point, scale, and quantized weights
        To pack weights, we compute a linear transformation
            - when data type == uint8 mode, from [rmin, rmax] -> [0, 2^{b-1}] and
            - when data type == int8, from [-m , m] -> [-(2^{b-1}-1), 2^{b-1}-1] where
                m = max(abs(rmin), abs(rmax))
        and add necessary intermediate nodes to trasnform quantized weight to full weight using the equation
        r = S(q-z), where
            r: real original value
            q: quantized value
            S: scale
            z: zero point
    '''
    rmin = min(min(data), 0)
    rmax = max(max(data), 0)

    if qType == onnx_proto.TensorProto.INT8:
        max_range = max(abs(rmin), abs(rmax))
        scale = (float(max_range) * 2) / quantize_range if max_range > 0 else 1
        zero_point = 0
        # signed byte type
        quantized_data = quantize_nparray(QuantType.QInt8, np.asarray(data), scale, zero_point)
    elif qType == onnx_proto.TensorProto.UINT8:
        scale = (float(rmax) - rmin) / quantize_range if rmin != rmax else 1
        zero_point = round((0 - rmin) / scale)  # round to nearest integer
        quantized_data = quantize_nparray(QuantType.QUInt8, np.asarray(data), scale, zero_point)
    else:
        raise ValueError("Unexpected data type {} requested. Only INT8 and UINT8 are supported.".format(qType))

    return rmin, rmax, zero_point, scale, quantized_data


def _get_qrange_for_qType(qType, reduce_range=False):
    '''
    Helper function to get the quantization range for a type.
        parameter qType: quantization type.
        return: quantization range.
    '''
    if qType == onnx_proto.TensorProto.UINT8:
        return 127 if reduce_range else 255
    elif qType == onnx_proto.TensorProto.INT8:
        return 128 if reduce_range else 254  # [-64, 64] for reduce_range, and [-127, 127] full_range.
    else:
        raise ValueError('unsupported quantization data type')


=======
>>>>>>> f649f917
class ONNXQuantizer:
    def __init__(self, model, per_channel, reduce_range, mode, static, weight_qType, input_qType, tensors_range,
                 nodes_to_quantize, nodes_to_exclude, op_types_to_quantize):

        # run shape inference on the model
        model = onnx.shape_inference.infer_shapes(model)
        self.value_infos = {vi.name: vi for vi in model.graph.value_info}
        self.value_infos.update({ot.name: ot for ot in model.graph.output})
        self.value_infos.update({it.name: it for it in model.graph.input})

        self.model = ONNXModel(model)
        self.per_channel = per_channel  # weight-pack per channel
        self.reduce_range = reduce_range
        self.mode = mode  # QuantizationMode.Value
        self.static = static  # use static quantization for inputs.
        self.fuse_dynamic_quant = False

        self.input_qType = onnx_proto.TensorProto.INT8 if input_qType == QuantType.QInt8 else onnx_proto.TensorProto.UINT8
        self.weight_qType = onnx_proto.TensorProto.INT8 if weight_qType == QuantType.QInt8 else onnx_proto.TensorProto.UINT8
        '''
            Dictionary specifying the min and max values for tensors. It has following format:
                {
                    "param_name": [min, max]
                }
            example:
                {
                    'Conv_3:0': [np.float32(0), np.float32(0.5)],
                    'Conv_4:0': [np.float32(1), np.float32(3.5)]
                }
        '''
        self.tensors_range = tensors_range
        self.nodes_to_quantize = nodes_to_quantize  # specific nodes to quantize
        self.nodes_to_exclude = nodes_to_exclude  # specific nodes to exclude
        self.op_types_to_quantize = op_types_to_quantize
        self.new_nodes = []

        self.opset_version = self.check_opset_version()

        if not self.mode in QuantizationMode:
            raise ValueError('unsupported quantization mode {}'.format(self.mode))

        self.quantization_params = self.calculate_quantization_params()

        # QuantizeRange tensor name and zero tensor name for scale and zero point calculation.
        # Used when static is False
        self.fixed_qrange_uint8_name = "fixed_quantization_range_uint8"
        self.fixed_qrange_int8_name = "fixed_quantization_range_int8"
        # For uint8 data-type, to compute zero point, we subtract rmin from 0 (represented by fixed_zero_name tensor)
        self.fixed_zero_name = "fixed_zero"
        # For int8 data-type, zero point is always zero (respresented by fixed_zero_point_name tensor)
        self.fixed_zero_zp_name = "fixed_zero_zp"

        # Map of all original value names to quantized value names
        self.quantized_value_map = {}

    def check_opset_version(self):
        ai_onnx_domain = [
            opset for opset in self.model.model.opset_import if not opset.domain or opset.domain == "ai.onnx"
        ]
        if 1 != len(ai_onnx_domain):
            raise ValueError('Failed to find proper ai.onnx domain')
        opset_version = ai_onnx_domain[0].version

        if opset_version == 10:
            logging.warning(
                "The original model opset version is {}, which does not support node fusions. Please update the model to opset >= 11 for better performance."
                .format(opset_version))
            return 10

        if opset_version < 10:
            logging.warning(
                "The original model opset version is {}, which does not support quantization. Please update the model to opset >= 11. Updating the model automatically to opset 11. Please verify the quantized model."
                .format(opset_version))
            self.model.model.opset_import.remove(ai_onnx_domain[0])
            self.model.model.opset_import.extend([onnx.helper.make_opsetid("", 11)])
            opset_version = 11

        self.fuse_dynamic_quant = True
        return opset_version

    def remove_fake_quantized_nodes(self):
        '''
            Detect and remove the quantize/dequantizelinear node pairs(fake quantized nodes in Quantization-Aware training) 
            and reconnect and update the nodes.
        '''
        nodes_to_remove = []
        initializers_to_remove = []

        for curr_node in self.model.nodes():
            if curr_node.op_type == 'QuantizeLinear':
                next_node, prev_node, succ_node = None, None, None
                for child_node in self.model.get_children(curr_node):
                    if child_node.op_type == 'DequantizeLinear':
                        next_node = child_node
                if next_node is None:
                    raise ValueError(
                        "Remove fake-quantized node pair Error: DequantizeLinear node is not found for {}.".format(
                            curr_node.name))

                prev_node = self.model.get_parent(curr_node, 0)
                if prev_node is None:
                    raise ValueError("Remove fake-quantized node pair Error: Parent node is not found for {}.".format(
                        curr_node.name))

                succ_nodes = self.model.get_children(next_node)
                if len(succ_nodes) == 0:
                    raise ValueError("Remove fake-quantized node pair Error: No successive nodes found for {}.".format(
                        next_node.name))

                # TODO: convert it to the specified input_type
                scale_tensor_name = curr_node.input[1]
                zp_tensor_name = curr_node.input[2]
                initializer_scale = find_by_name(scale_tensor_name, self.model.initializer())
                initializer_zp = find_by_name(zp_tensor_name, self.model.initializer())
                zp_and_scale = [
                    onnx.numpy_helper.to_array(initializer_zp),
                    onnx.numpy_helper.to_array(initializer_scale)
                ]

                # connect the previous and successive node input and output
                for succ_node in succ_nodes:
                    succ_idx = get_elem_index(next_node.output[0], succ_node.input)
                    if succ_idx != -1:
                        succ_node.input[succ_idx] = curr_node.input[0]
                    else:
                        raise ValueError(
                            "Remove fake-quantized node pair Error: Connection failed. No matched successive node input found for {}."
                            .format(next_node.name))

                param_name = curr_node.input[0]
                if self.quantization_params is None:
                    self.quantization_params = {}
                self.quantization_params[param_name] = zp_and_scale

                # remove fake-quantized nodes
                nodes_to_remove.extend([curr_node])
                nodes_to_remove.extend([next_node])

                # remove unused initializers in graph
                initializers_to_remove.extend([initializer_scale])
                initializers_to_remove.extend([initializer_zp])

        self.model.remove_nodes(nodes_to_remove)
        self.model.remove_initializers(initializers_to_remove)

        return self.model.model

    def should_quantize(self, node):
        if self.nodes_to_quantize is not None and len(
                self.nodes_to_quantize) != 0 and node.name not in self.nodes_to_quantize:
            return False

        if (node.op_type not in self.op_types_to_quantize):
            return False

        if self.nodes_to_exclude is not None and node.name in self.nodes_to_exclude:
            return False

        return True

    def quantize_model(self):
        self.remove_fake_quantized_nodes()

        for node in self.model.nodes():
            if self.should_quantize(node):
                op_quantizer = CreateOpQuantizer(self, node)
            else:
                op_quantizer = CreateDefaultOpQuantizer(self, node)

            op_quantizer.quantize()

        self._dequantize_outputs()

        # extend is used to append to the list for a protobuf fields
        # https://developers.google.com/protocol-buffers/docs/reference/python-generated?csw=1#fields
        self.model.graph().ClearField('node')
        self.model.graph().node.extend(self.new_nodes)

        # Remove ununsed weights from graph.
        self.model.remove_unused_constant()

        self.model.model.producer_name = __producer__
        self.model.model.producer_version = __version__

        return self.model.model

    @staticmethod
    def tensor_proto_to_array(initializer):
        if initializer.data_type == onnx_proto.TensorProto.FLOAT:
            weights = onnx.numpy_helper.to_array(initializer)
        else:
            raise ValueError('Only float type quantization is supported. Weights {} is {}. '.format(
                initializer.name, type_to_name[initializer.data_type]))
        return weights

    def is_input_a_weight(self, input_name):
        initializer = find_by_name(input_name, self.model.initializer())
        return initializer is not None

    def is_per_channel(self):
        return self.per_channel

    def is_valid_quantize_weight(self, weight_name):
        weight = find_by_name(weight_name, self.model.initializer())
        return weight is not None and weight.data_type == onnx_proto.TensorProto.FLOAT

    def _get_dynamic_input_quantization_params(self, input_name, nodes_list, qType):
        '''
        Create nodes for dynamic quantization of input and add them to nodes_list.
            parameter input_name: Name of the input.
            parameter nodes_list: new nodes are appended to this list.
            parameter qType: type to quantize to.
            return: scale_name, zero_point_name, scale_shape, zero_point_shape.
        '''
        if qType == onnx_proto.TensorProto.INT8:
            return self._get_dynamic_input_quantization_params_int8(input_name, nodes_list)

        return self._get_dynamic_input_quantization_params_uint8(input_name, nodes_list)

    def _get_dynamic_input_quantization_params_int8(self, input_name, nodes_list):
        '''
        Create nodes for dynamic quantization of input to int8 and add them to nodes_list
            parameter input_name: Name of the input.
            parameter nodes_list: new nodes are appended to this list.
            return: scale_name, zero_point_name, scale_shape, zero_point_shape.
        '''
        qType = onnx_proto.TensorProto.INT8

        # Reduce min and Reduce max
        input_scale_name = input_name + "_scale"

        reduce_min_name = input_name + "_ReduceMin"
        reduce_min_node = onnx.helper.make_node("ReduceMin", [input_name], [reduce_min_name + ":0"],
                                                reduce_min_name,
                                                keepdims=0)
        nodes_list.append(reduce_min_node)

        reduce_max_name = input_name + "_ReduceMax"
        reduce_max_node = onnx.helper.make_node("ReduceMax", [input_name], [reduce_max_name + ":0"],
                                                reduce_max_name,
                                                keepdims=0)
        nodes_list.append(reduce_max_node)

        # Compute scale
        #   Find abs(rmin)
        reduce_min_abs_name = reduce_min_name + "_Abs"
        reduce_min_abs_node = onnx.helper.make_node("Abs", [reduce_min_node.output[0]], [reduce_min_abs_name + ":0"],
                                                    reduce_min_abs_name)
        nodes_list.append(reduce_min_abs_node)
        #   Find abs(rmax)
        reduce_max_abs_name = reduce_max_name + "_Abs"
        reduce_max_abs_node = onnx.helper.make_node("Abs", [reduce_max_node.output[0]], [reduce_max_abs_name + ":0"],
                                                    reduce_max_abs_name)
        nodes_list.append(reduce_max_abs_node)
        #   Compute max of abs(rmin) and abs(rmax)
        abs_max_name = input_name + "_Abs_Max"
        abs_max_node = onnx.helper.make_node("Max", [reduce_min_abs_node.output[0], reduce_max_abs_node.output[0]],
                                             [abs_max_name + ":0"], abs_max_name)
        nodes_list.append(abs_max_node)
        #   and divide by (quantize_range/2.0) which will be equal to max(...)*2.0/quantize_range
        initializer_div = onnx.helper.make_tensor(self.fixed_qrange_int8_name, onnx_proto.TensorProto.FLOAT, [],
                                                  [get_qrange_for_qType(qType) / 2.0])
        self.model.add_initializer(initializer_div)
        scale_div_name = input_name + "scale_Div"
        scale_div_node = onnx.helper.make_node("Div", [abs_max_node.output[0], self.fixed_qrange_int8_name],
                                               [input_scale_name], scale_div_name)
        nodes_list.append(scale_div_node)

        # Zero point
        initializer_zp = onnx.helper.make_tensor(self.fixed_zero_zp_name, qType, [], [0])
        self.model.add_initializer(initializer_zp)

        return input_scale_name, self.fixed_zero_zp_name, [], []

    def _get_dynamic_input_quantization_params_uint8(self, input_name, nodes_list):
        '''
        Create nodes for dynamic quantization of input to uint8 and add them to nodes_list
            parameter input_name: Name of the input.
            parameter nodes_list: new nodes are appended to this list.
            return: scale_name, zero_point_name, scale_shape, zero_point_shape.
        '''
        qType = onnx_proto.TensorProto.UINT8
        # Reduce min and Reduce max
        input_scale_name = input_name + "_scale"
        input_zp_name = input_name + "_zero_point"

        reduce_min_name = input_name + "_ReduceMin"
        reduce_min_node = onnx.helper.make_node("ReduceMin", [input_name], [reduce_min_name + ":0"],
                                                reduce_min_name,
                                                keepdims=0)
        nodes_list.append(reduce_min_node)

        reduce_max_name = input_name + "_ReduceMax"
        reduce_max_node = onnx.helper.make_node("ReduceMax", [input_name], [reduce_max_name + ":0"],
                                                reduce_max_name,
                                                keepdims=0)
        nodes_list.append(reduce_max_node)

        # Add tensors for quantize range and zero value.
        initializer_qrange = onnx.helper.make_tensor(self.fixed_qrange_uint8_name, onnx_proto.TensorProto.FLOAT, [],
                                                     [get_qrange_for_qType(qType)])
        self.model.add_initializer(initializer_qrange)
        initializer_qvalue = onnx.helper.make_tensor(self.fixed_zero_name, onnx_proto.TensorProto.FLOAT, [], [0.0])
        self.model.add_initializer(initializer_qvalue)

        # Compute Scale
        #   Subtract rmax and rmin
        scale_sub_name = input_name + "_scale_Sub"
        scale_sub_node = onnx.helper.make_node("Sub", [reduce_max_node.output[0], reduce_min_node.output[0]],
                                               [scale_sub_name + ":0"], scale_sub_name)
        nodes_list.append(scale_sub_node)
        #   and divide by quantize range
        scale_div_name = input_name + "_scale_Div"
        scale_div_node = onnx.helper.make_node("Div", [scale_sub_node.output[0], self.fixed_qrange_uint8_name],
                                               [input_scale_name], scale_div_name)
        nodes_list.append(scale_div_node)

        # Compute zero point
        #   Subtract zero and rmin
        zp_sub_name = input_name + "_zero_point_Sub"
        zp_sub_node = onnx.helper.make_node("Sub", [self.fixed_zero_name, reduce_min_node.output[0]],
                                            [zp_sub_name + ":0"], zp_sub_name)
        nodes_list.append(zp_sub_node)
        #   Divide by scale
        zp_div_name = input_name + "_zero_point_Div"
        zp_div_node = onnx.helper.make_node("Div", [zp_sub_node.output[0], input_scale_name], [zp_div_name + ":0"],
                                            zp_div_name)
        nodes_list.append(zp_div_node)
        #   Compute floor
        zp_floor_name = input_name + "_zero_point_Floor"
        zp_floor_node = onnx.helper.make_node("Floor", zp_div_node.output, [zp_floor_name + ":0"], zp_floor_name)
        nodes_list.append(zp_floor_node)
        #   Cast to integer
        zp_cast_name = input_name + "_zero_point_Cast"
        zp_cast_node = onnx.helper.make_node("Cast", zp_floor_node.output, [input_zp_name], zp_cast_name, to=qType)
        nodes_list.append(zp_cast_node)

        return input_scale_name, input_zp_name, [], []

    def _get_quantization_params(self, param_name):
        '''
        Create initializers and inputs in the graph for zero point and scale of output.
        Zero point and scale values are obtained from self.quantization_params if specified.
            parameter param_name: Name of the quantization parameter.
            return: result, scale_name, zero_point_name, scale_shape, zero_point_shape.
        '''
        if self.quantization_params is None or param_name not in self.quantization_params:
            return False, "", "", "", ""

        params = self.quantization_params[param_name]
        if params is None or len(params) != 2:
            raise ValueError("Quantization parameters should contain zero point and scale. "
                             "Specified values for output {}: {}".format(param_name, params))

        zero_point_values = [params[0]]
        zero_point_shape = []
        zero_point_name = param_name + "_zero_point"
        zero_point_type = self.input_qType

        scale_values = [params[1]]
        scale_shape = []
        scale_name = param_name + "_scale"

        # Add initializers
        init_zp = onnx.helper.make_tensor(zero_point_name, zero_point_type, zero_point_shape, zero_point_values)
        self.model.add_initializer(init_zp)
        init_scale = onnx.helper.make_tensor(scale_name, onnx_proto.TensorProto.FLOAT, scale_shape, scale_values)
        self.model.add_initializer(init_scale)

        return True, scale_name, zero_point_name, scale_shape, zero_point_shape

<<<<<<< HEAD
    def _get_quantize_input_nodes(self, node, input_index, qType, given_scale_name = None, given_zp_name = None):
=======
    def _get_quantize_input_nodes(self, node, input_index, qType, given_scale_name=None, given_zp_name=None):
>>>>>>> f649f917
        '''
        Given an input for a node (which is not a initializer), this function
            - add nodes to compute zero point and scale for this input if they don't exist.
            - add new QuantizeLinear node to quantize the input.
            parameter node: node being quantized in NodeProto format.
            parameter input_index: index of input in node.input.
            parameter qType: type to quantize to.
            parameter given_scale_name: if those inputs need to be quanitzed using this scale tensor.
            parameter given_zp_name: if those inputs to be quantized using this zeropoint tensor.
            return: List of newly created nodes in NodeProto format.
        '''
        input_name = node.input[input_index]
        output_name = input_name + "_quantized"

        if (given_scale_name is not None) and (given_zp_name is not None):
            data_found, scale_name, zp_name = (True, given_scale_name, given_zp_name)
        else:
            data_found, scale_name, zp_name, _, _ = self._get_quantization_params(input_name)

        if self.static:
            if data_found == False:
                raise ValueError(
                    "Quantization parameters are not specified for param {}."
                    "In static mode quantization params for inputs and outputs of nodes to be quantized are required.".
                    format(input_name))

            qlinear_node = onnx.helper.make_node("QuantizeLinear", [input_name, scale_name, zp_name], [output_name],
                                                 input_name + "_QuantizeLinear")
            return [qlinear_node]

        else:
            if data_found == True:
                qlinear_node = onnx.helper.make_node("QuantizeLinear", [input_name, scale_name, zp_name], [output_name],
                                                     input_name + "_QuantizeLinear")
                return [qlinear_node]
            else:
                # Scale and Zero Points not available for this input. Add nodes to dynamically compute it
                if self.fuse_dynamic_quant and qType == onnx_proto.TensorProto.UINT8:
                    scale_name = input_name + "_scale"
                    zeropoint_name = input_name + "_zero_point"
                    qlinear_node = onnx.helper.make_node("DynamicQuantizeLinear", [input_name],
                                                         [output_name, scale_name, zeropoint_name],
                                                         input_name + "_QuantizeLinear")
                    return [qlinear_node]

                else:
                    nodes = []
                    scale_name, zp_name, scale_shape, zp_shape = \
                        self._get_dynamic_input_quantization_params(
                            input_name, nodes, qType)
                    qlinear_node = onnx.helper.make_node("QuantizeLinear", [input_name, scale_name, zp_name],
                                                         [output_name], input_name + "_QuantizeLinear")

                    return nodes + [qlinear_node]

    def get_bias_add_nodes(self, nodes, node, last_output, quantized_bias_name):
        '''
        Given a node, this function handles bias add by adding a "reshape" node on bias and an "add" node
            parameter nodes: new nodes would be appended into nodes
            parameter node: current node (Conv)
            parameter last_output: output of previous node (input to bias add)
            return: the name of output
        '''
        # Add tensors for the shape to be reshaped to
        weight = find_by_name(node.input[1], self.model.initializer())
        if weight is None:
            raise ValueError("Expected {} to be an initializer".format(node.input[1]))

        # Add reshape for correct broadcase
        reshape_input_data = quantized_bias_name
        reshape_input_shape = quantized_bias_name + "_reshape_shape"
        reshape_input = [reshape_input_data, reshape_input_shape]

        reshape_shape = np.ones((len(weight.dims)), dtype=np.int64)
        reshape_shape[1] = -1
        init_shape = onnx.helper.make_tensor(reshape_input_shape, onnx_proto.TensorProto.INT64, [len(weight.dims)],
                                             reshape_shape)
        self.model.add_initializer(init_shape)

        reshape_op_output = node.output[0] + "_reshape"
        reshape_node = onnx.helper.make_node("Reshape", reshape_input, [reshape_op_output],
                                             quantized_bias_name + "reshape")
        nodes.append(reshape_node)

        # Add an Add operation for bias
        bias_add_input = [last_output]
        bias_add_input.append(reshape_op_output)
        add_node_output = node.output[0] + "_bias_add"
        add_node = onnx.helper.make_node("Add", bias_add_input, [add_node_output], quantized_bias_name + "bias_add")
        nodes.append(add_node)
        return add_node_output

    def quantize_bias_dynamic(self, bias_name, input_name, weight_name, new_node_list):
        '''
        Quantized the bias. Zero Point == 0 and Scale == Input_Scale * Weight_Scale
        '''

        # get scale for weight
        weight_scale_name = self.quantized_value_map[weight_name].scale_name
        weight_initializer = find_by_name(weight_scale_name, self.model.initializer())
        weight_scale = self.tensor_proto_to_array(weight_initializer)

        # get bias
        bias_initializer = find_by_name(bias_name, self.model.initializer())
        bias_data = self.tensor_proto_to_array(bias_initializer)
        quantized_bias_name = bias_name + "_quantized"

        qType = onnx_proto.TensorProto.INT32

        input_scale_name = input_name + "_scale"
        bias_scale_node = onnx.helper.make_node("Mul", [input_scale_name, weight_scale_name], [bias_name + "_scale"],
                                                bias_name + "_scale_node")
        new_node_list.append(bias_scale_node)

        quantize_bias_node = onnx.helper.make_node("Div", [bias_name, bias_scale_node.output[0]],
                                                   [bias_name + "_tmp_quant:0"], bias_name + "_tmp_qaunt")
        new_node_list.append(quantize_bias_node)

        bias_rounded_node = onnx.helper.make_node("Floor", quantize_bias_node.output, [bias_name + "_quant_rounded:0"],
                                                  bias_name + "_quant_rounded")
        new_node_list.append(bias_rounded_node)

        bias_cast_node = onnx.helper.make_node("Cast",
                                               bias_rounded_node.output, [quantized_bias_name],
                                               quantized_bias_name + "_node",
                                               to=qType)
        new_node_list.append(bias_cast_node)

        return quantized_bias_name

    def quantize_bias_static(self, bias_name, input_name, weight_name):
        '''
        Quantized the bias. Zero Point == 0 and Scale == Input_Scale * Weight_Scale
        '''

        # get scale for weight
        weight_scale_name = self.quantized_value_map[weight_name].scale_name
        weight_initializer = find_by_name(weight_scale_name, self.model.initializer())
        weight_scale = self.tensor_proto_to_array(weight_initializer)

        # get bias
        bias_initializer = find_by_name(bias_name, self.model.initializer())
        bias_data = self.tensor_proto_to_array(bias_initializer)
        quantized_bias_name = bias_name + "_quantized"

        # get scale for input
        if input_name in self.quantized_value_map:
            input_scale_name = self.quantized_value_map[input_name].scale_name
        elif input_name in self.quantization_params:
            _, input_scale_name, _, _, _ = self._get_quantization_params(input_name)
        else:
            raise ValueError("Expected {} to be in quantized value map for static quantization".format(input_name))

        inputscale_initializer = find_by_name(input_scale_name, self.model.initializer())
        input_scale = self.tensor_proto_to_array(inputscale_initializer)

        # calcuate scale for bias
        bias_scale = input_scale * weight_scale

        # quantize bias
        quantized_data = (np.asarray(bias_data) / bias_scale).round().astype(np.int32)

        # update bias initializer
        bias_np_data = np.asarray(quantized_data, dtype=np.int32).reshape(bias_initializer.dims)
        packed_bias_initializer = onnx.numpy_helper.from_array(bias_np_data, quantized_bias_name)
        self.model.initializer().extend([packed_bias_initializer])

        # update scale initializer
        quantized_bias_scale_name = quantized_bias_name + "_scale"
        bias_scale_data = np.asarray(bias_scale, dtype=np.float32).reshape(-1)
        packed_bias_scale_initializer = onnx.numpy_helper.from_array(bias_scale_data, quantized_bias_scale_name)
        self.model.initializer().extend([packed_bias_scale_initializer])

        assert (bias_name not in self.quantized_value_map)
        quantized_value = QuantizedValue(bias_name, quantized_bias_name, quantized_bias_scale_name, "",
                                         QuantizedValueType.Initializer, 0 if bias_scale_data.size > 1 else None,
                                         onnx_proto.TensorProto.INT32)
        self.quantized_value_map[bias_name] = quantized_value

        return quantized_bias_name

    def quantize_inputs(self, node, indices, initializer_use_weight_qType=True):
        '''
        Given a node, this function quantizes the inputs as follows:
            - If input is an initializer, quantize the initializer data, replace old initializer
              with new initializer
            - Else, add QuantizeLinear nodes to perform quantization
            parameter node: node being quantized in NodeProto format.
            parameter indices: input indices to quantize.
            return: (List of quantized input names,
                     List of zero point names used for input quantization,
                     List of scale names used for input quantization,
                     List of new QuantizeLinear nodes created)
        '''

        scale_names = []
        zero_point_names = []
        quantized_input_names = []
        nodes = []

        for input_index in indices:
            node_input = node.input[input_index]

            # Find if this input is already quantized
            if node_input in self.quantized_value_map:
                quantized_value = self.quantized_value_map[node_input]
                scale_names.append(quantized_value.scale_name)
                zero_point_names.append(quantized_value.zp_name)
                quantized_input_names.append(quantized_value.q_name)
                continue

            # Quantize the input
            initializer = find_by_name(node_input, self.model.initializer())
            if initializer is not None:
<<<<<<< HEAD
                weight = self._get_quantized_weight(
                    initializer, self.weight_qType if initializer_use_weight_qType else self.input_qType)

                # Update graph
                self._update_weight(weight)
=======
                q_weight_name, zp_name, scale_name = self.quantize_weight(
                    initializer, self.weight_qType if initializer_use_weight_qType else self.input_qType)
>>>>>>> f649f917

                quantized_input_names.append(q_weight_name)
                zero_point_names.append(zp_name)
                scale_names.append(scale_name)
            else:
                # Add QuantizeLinear node.
                qlinear_node = self.model.find_node_by_name(node_input + "_QuantizeLinear", self.new_nodes,
                                                            self.model.graph())
                if qlinear_node is None:
                    quantize_input_nodes = self._get_quantize_input_nodes(node, input_index, self.input_qType)
                    nodes.extend(quantize_input_nodes)
                    qlinear_node = quantize_input_nodes[-1]

                if qlinear_node.op_type == "QuantizeLinear":
                    quantized_input_names.extend(qlinear_node.output)
                    scale_names.append(qlinear_node.input[1])
                    zero_point_names.append(qlinear_node.input[2])
                else:
                    quantized_input_names.append(qlinear_node.output[0])
                    scale_names.append(qlinear_node.output[1])
                    zero_point_names.append(qlinear_node.output[2])

        return (quantized_input_names, zero_point_names, scale_names, nodes)

    def quantize_weight(self, weight, qType):
        '''
            :param weight: TensorProto initializer
            :param qType: type to quantize to
            :return: quantized weight name, zero point name, scale name
        '''
        # Find if this input is already quantized
        if weight.name in self.quantized_value_map:
            quantized_value = self.quantized_value_map[weight.name]
            return (quantized_value.q_name, quantized_value.zp_name, quantized_value.scale_name)

        q_weight_name = weight.name + "_quantized"
        zp_name = weight.name + "_zero_point"
        scale_name = weight.name + "_scale"

        # Update packed weight, zero point, and scale initializers
        weight_data = self.tensor_proto_to_array(weight)
        _, _, zero_point, scale, q_weight_data = quantize_data(weight_data.flatten().tolist(),
                                                               get_qrange_for_qType(qType, self.reduce_range), qType)
        q_weight_data = np.asarray(q_weight_data, dtype=onnx.mapping.TENSOR_TYPE_TO_NP_TYPE[qType]).reshape(weight.dims)
        q_weight_initializer = onnx.numpy_helper.from_array(q_weight_data, q_weight_name)

        scale_initializer = onnx.helper.make_tensor(scale_name, onnx_proto.TensorProto.FLOAT, [], [scale])
        zero_initializer = onnx.helper.make_tensor(zp_name, qType, [], [zero_point])
        self.model.initializer().extend([q_weight_initializer, scale_initializer, zero_initializer])

        # Log entry for this quantized weight
        quantized_value = QuantizedValue(weight.name, q_weight_name, scale_name, zp_name,
                                         QuantizedValueType.Initializer, None, qType)
        self.quantized_value_map[weight.name] = quantized_value

        return q_weight_name, zp_name, scale_name

    def quantize_weight_per_channel(self, weight_name, weight_qType, channel_axis):
        # Find if this input is already quantized
        if weight_name in self.quantized_value_map:
            quantized_value = self.quantized_value_map[weight_name]
            return (quantized_value.q_name, quantized_value.zp_name, quantized_value.scale_name)

        initializer = find_by_name(weight_name, self.model.initializer())
        if initializer is None:
            raise ValueError("{} is not an initializer", weight_name)

        weights = self.tensor_proto_to_array(initializer)
        channel_count = weights.shape[channel_axis]
        rmin_list = []
        rmax_list = []
        zero_point_list = []
        scale_list = []
        quantized_per_channel_data_list = []
        for i in range(channel_count):
            per_channel_data = weights.take(i, channel_axis)
            rmin, rmax, zero_point, scale, quantized_per_channel_data = quantize_data(
<<<<<<< HEAD
                per_channel_data.flatten().tolist(), _get_qrange_for_qType(weight_qType, self.reduce_range),
=======
                per_channel_data.flatten().tolist(), get_qrange_for_qType(weight_qType, self.reduce_range),
>>>>>>> f649f917
                weight_qType)
            rmin_list.append(rmin)
            rmax_list.append(rmax)
            zero_point_list.append(zero_point)
            scale_list.append(scale)
            quantized_per_channel_data_list.append(quantized_per_channel_data)

        # combine per_channel_data into one
        reshape_dims = list(weights.shape)  # deep copy
        reshape_dims[channel_axis] = 1  # only one per channel for reshape
        quantized_weights = np.asarray(quantized_per_channel_data_list[0]).reshape(reshape_dims)
        for i in range(1, len(quantized_per_channel_data_list)):
            channel_weights = np.asarray(quantized_per_channel_data_list[i]).reshape(reshape_dims)
            quantized_weights = np.concatenate((quantized_weights, channel_weights), channel_axis)

        q_weight_name = weight_name + "_quantized"
        zp_name = weight_name + "_zero_point"
        scale_name = weight_name + "_scale"

<<<<<<< HEAD
        # Make entry for this quantized weight
        assert (weight.name not in self.quantized_value_map)
        quantized_value = QuantizedValue(weight.name, weight.name + "_quantized", weight.name + "_scale",
                                         weight.name + "_zero_point", QuantizedValueType.Initializer, None,
                                         weight_qType)
        self.quantized_value_map[weight.name] = quantized_value
=======
        quantized_value = QuantizedValue(weight_name, q_weight_name, scale_name, zp_name,
                                         QuantizedValueType.Initializer, None, weight_qType)
        self.quantized_value_map[weight_name] = quantized_value

        # Update packed weight, zero point, and scale initializers
        quantized_weights = np.asarray(
            quantized_weights, dtype=onnx.mapping.TENSOR_TYPE_TO_NP_TYPE[weight_qType]).reshape(initializer.dims)
        q_weight_initializer = onnx.numpy_helper.from_array(quantized_weights, q_weight_name)

        zero_scale_shape = [initializer.dims[channel_axis]]
        scale_initializer = onnx.helper.make_tensor(scale_name, onnx_proto.TensorProto.FLOAT, zero_scale_shape,
                                                    scale_list)
        zero_initializer = onnx.helper.make_tensor(zp_name, weight_qType, zero_scale_shape, zero_point_list)

        self.model.initializer().extend([q_weight_initializer, scale_initializer, zero_initializer])
>>>>>>> f649f917

        return (q_weight_name, zp_name, scale_name)

    def _dequantize_value(self, value_name):
        '''
        Given a value (input/output) which is quantized, add a DequantizeLinear node to dequantize
        it back to float32
            parameter value_name: value to dequantize
            parameter new_nodes_list: List of new nodes created before processing current node
            return: None if there is already a DequantizeLinear node that dequantizes it
                    A DequantizeLinear node otherwise
        '''
        if value_name in self.quantized_value_map:
            quantized_value = self.quantized_value_map[value_name]
            # Add DequantizeLinear Node for this input
            dqlinear_name = value_name + "_DequantizeLinear"
            dqlinear_node = self.model.find_node_by_name(dqlinear_name, self.new_nodes, self.model.graph())
            if dqlinear_node is None:
                dqlinear_inputs = [quantized_value.q_name, quantized_value.scale_name, quantized_value.zp_name]
                dequantize_node = onnx.helper.make_node("DequantizeLinear", dqlinear_inputs, [value_name],
                                                        dqlinear_name)
                return dequantize_node
            else:
                # DQ op is already present, assert it's output matches the input of current node
                assert (value_name == dqlinear_node.output[0])
        return None

    def _dequantize_outputs(self):
        '''
        Dequantize output if it is quantized
            parameter new_nodes_list: List of new nodes created before processing current node
            return: List of new nodes created
        '''

        for output in self.model.graph().output:
            dequantize_node = self._dequantize_value(output.name)
            if dequantize_node is not None:
                self.new_nodes.append(dequantize_node)

    def calculate_quantization_params(self):
        if self.tensors_range is None:
            return

        # adjust tensor_ranges for input of Clip and Relu node
        for node in self.model.nodes():
            if node.op_type not in ['Clip', 'Relu']:
                continue
            if not self.should_quantize(node):
                continue
            if len(self.model.input_name_to_nodes()[node.input[0]]) != 1:
                continue
            if node.input[0] not in self.tensors_range.keys() or node.output[0] not in self.tensors_range.keys():
                continue
            self.tensors_range[node.input[0]] = self.tensors_range[node.output[0]]

        quantization_params = {}
        for tensor_name in self.tensors_range.keys():
            rmin, rmax = self.tensors_range[tensor_name]

            # adjust rmin and rmax such that 0 is included in the range. This is required
            # to make sure zero can be uniquely represented.
            rmin = min(rmin, 0)
            rmax = max(rmax, 0)

            quantization_params[tensor_name] = compute_scale_zp(rmin, rmax, self.input_qType,
                                                                get_qrange_for_qType(self.input_qType))

        return quantization_params<|MERGE_RESOLUTION|>--- conflicted
+++ resolved
@@ -14,14 +14,9 @@
 from onnx import onnx_pb as onnx_proto
 from onnxruntime import SessionOptions, InferenceSession, GraphOptimizationLevel
 
-<<<<<<< HEAD
-from .quant_utils import QuantizationMode, QuantizedValueType, QuantizedInitializer, QuantizedValue, quantization_modes
-from .quant_utils import find_by_name, get_elem_index, get_mul_node, generate_identified_filename, attribute_to_kwarg, type_to_name, quantize_nparray
-=======
 from .quant_utils import QuantizationMode, QuantizedValueType, QuantizedInitializer, QuantizedValue
 from .quant_utils import find_by_name, get_elem_index, get_mul_node, generate_identified_filename, attribute_to_kwarg, type_to_name
 from .quant_utils import quantize_nparray, quantize_data, compute_scale_zp, get_qrange_for_qType
->>>>>>> f649f917
 from .quant_utils import QuantType, onnx_domain, __producer__, __version__
 
 from .registry import CreateOpQuantizer, CreateDefaultOpQuantizer
@@ -29,59 +24,6 @@
 from .onnx_model import ONNXModel
 
 
-<<<<<<< HEAD
-def quantize_data(data, quantize_range, qType):
-    '''
-        :parameter data: data to quantize
-        :parameter quantize_range: list of data to weight pack.
-        :parameter qType: data type to quantize to. Supported types UINT8 and INT8
-        :return: minimum, maximum, zero point, scale, and quantized weights
-        To pack weights, we compute a linear transformation
-            - when data type == uint8 mode, from [rmin, rmax] -> [0, 2^{b-1}] and
-            - when data type == int8, from [-m , m] -> [-(2^{b-1}-1), 2^{b-1}-1] where
-                m = max(abs(rmin), abs(rmax))
-        and add necessary intermediate nodes to trasnform quantized weight to full weight using the equation
-        r = S(q-z), where
-            r: real original value
-            q: quantized value
-            S: scale
-            z: zero point
-    '''
-    rmin = min(min(data), 0)
-    rmax = max(max(data), 0)
-
-    if qType == onnx_proto.TensorProto.INT8:
-        max_range = max(abs(rmin), abs(rmax))
-        scale = (float(max_range) * 2) / quantize_range if max_range > 0 else 1
-        zero_point = 0
-        # signed byte type
-        quantized_data = quantize_nparray(QuantType.QInt8, np.asarray(data), scale, zero_point)
-    elif qType == onnx_proto.TensorProto.UINT8:
-        scale = (float(rmax) - rmin) / quantize_range if rmin != rmax else 1
-        zero_point = round((0 - rmin) / scale)  # round to nearest integer
-        quantized_data = quantize_nparray(QuantType.QUInt8, np.asarray(data), scale, zero_point)
-    else:
-        raise ValueError("Unexpected data type {} requested. Only INT8 and UINT8 are supported.".format(qType))
-
-    return rmin, rmax, zero_point, scale, quantized_data
-
-
-def _get_qrange_for_qType(qType, reduce_range=False):
-    '''
-    Helper function to get the quantization range for a type.
-        parameter qType: quantization type.
-        return: quantization range.
-    '''
-    if qType == onnx_proto.TensorProto.UINT8:
-        return 127 if reduce_range else 255
-    elif qType == onnx_proto.TensorProto.INT8:
-        return 128 if reduce_range else 254  # [-64, 64] for reduce_range, and [-127, 127] full_range.
-    else:
-        raise ValueError('unsupported quantization data type')
-
-
-=======
->>>>>>> f649f917
 class ONNXQuantizer:
     def __init__(self, model, per_channel, reduce_range, mode, static, weight_qType, input_qType, tensors_range,
                  nodes_to_quantize, nodes_to_exclude, op_types_to_quantize):
@@ -453,11 +395,7 @@
 
         return True, scale_name, zero_point_name, scale_shape, zero_point_shape
 
-<<<<<<< HEAD
-    def _get_quantize_input_nodes(self, node, input_index, qType, given_scale_name = None, given_zp_name = None):
-=======
     def _get_quantize_input_nodes(self, node, input_index, qType, given_scale_name=None, given_zp_name=None):
->>>>>>> f649f917
         '''
         Given an input for a node (which is not a initializer), this function
             - add nodes to compute zero point and scale for this input if they don't exist.
@@ -672,16 +610,8 @@
             # Quantize the input
             initializer = find_by_name(node_input, self.model.initializer())
             if initializer is not None:
-<<<<<<< HEAD
-                weight = self._get_quantized_weight(
-                    initializer, self.weight_qType if initializer_use_weight_qType else self.input_qType)
-
-                # Update graph
-                self._update_weight(weight)
-=======
                 q_weight_name, zp_name, scale_name = self.quantize_weight(
                     initializer, self.weight_qType if initializer_use_weight_qType else self.input_qType)
->>>>>>> f649f917
 
                 quantized_input_names.append(q_weight_name)
                 zero_point_names.append(zp_name)
@@ -759,11 +689,7 @@
         for i in range(channel_count):
             per_channel_data = weights.take(i, channel_axis)
             rmin, rmax, zero_point, scale, quantized_per_channel_data = quantize_data(
-<<<<<<< HEAD
-                per_channel_data.flatten().tolist(), _get_qrange_for_qType(weight_qType, self.reduce_range),
-=======
                 per_channel_data.flatten().tolist(), get_qrange_for_qType(weight_qType, self.reduce_range),
->>>>>>> f649f917
                 weight_qType)
             rmin_list.append(rmin)
             rmax_list.append(rmax)
@@ -783,14 +709,6 @@
         zp_name = weight_name + "_zero_point"
         scale_name = weight_name + "_scale"
 
-<<<<<<< HEAD
-        # Make entry for this quantized weight
-        assert (weight.name not in self.quantized_value_map)
-        quantized_value = QuantizedValue(weight.name, weight.name + "_quantized", weight.name + "_scale",
-                                         weight.name + "_zero_point", QuantizedValueType.Initializer, None,
-                                         weight_qType)
-        self.quantized_value_map[weight.name] = quantized_value
-=======
         quantized_value = QuantizedValue(weight_name, q_weight_name, scale_name, zp_name,
                                          QuantizedValueType.Initializer, None, weight_qType)
         self.quantized_value_map[weight_name] = quantized_value
@@ -806,7 +724,6 @@
         zero_initializer = onnx.helper.make_tensor(zp_name, weight_qType, zero_scale_shape, zero_point_list)
 
         self.model.initializer().extend([q_weight_initializer, scale_initializer, zero_initializer])
->>>>>>> f649f917
 
         return (q_weight_name, zp_name, scale_name)
 
