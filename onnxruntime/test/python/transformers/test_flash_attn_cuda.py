--- conflicted
+++ resolved
@@ -2086,32 +2086,20 @@
         for sq, skv in seqs:
             for n, n2 in num_h:
                 for h in h_sizes:
-<<<<<<< HEAD
                     for local in [False, True]:
                         for rotary, rotary_interleaved in rotary_options_for_current_os():
                             for packed in [False, True]:
-                                config = PromptConfig(b, sq, skv, sq + skv + 8, n, n2, h)
-                                yield (
-                                    str(config) + f"{local}_{rotary}_{rotary_interleaved}_{packed}",
-                                    config,
-                                    local,
-                                    rotary,
-                                    rotary_interleaved,
-                                    packed,
-=======
-                    for rotary, rotary_interleaved in rotary_options_for_current_os():
-                        for packed in [False, True]:
-                            for softcap in [0.0, 50.0]:
-                                config = PromptConfig(b, sq, skv, sq + skv + 8, n, n2, h)
-                                yield (
-                                    str(config) + f"{rotary}_{rotary_interleaved}_{packed}",
-                                    config,
-                                    rotary,
-                                    rotary_interleaved,
-                                    packed,
-                                    softcap,
->>>>>>> 509cb54d
-                                )
+                                for softcap in [0.0, 50.0]:
+                                    config = PromptConfig(b, sq, skv, sq + skv + 8, n, n2, h)
+                                    yield (
+                                        str(config) + f"{local}_{rotary}_{rotary_interleaved}_{packed}_{softcap}",
+                                        config,
+                                        local,
+                                        rotary,
+                                        rotary_interleaved,
+                                        packed,
+                                        softcap,
+                                    )
 
 
 def gqa_no_past_flash_attention_test_cases():
@@ -2147,7 +2135,7 @@
                                 for softcap in [0.0, 50.0]:
                                     config = PromptConfig(b, sq, skv, sq + skv + 8, n, n2, h)
                                     yield (
-                                        str(config) + f"{local}_{rotary}_{rotary_interleaved}_{packed}",
+                                        str(config) + f"{local}_{rotary}_{rotary_interleaved}_{packed}_{softcap}",
                                         config,
                                         local,
                                         rotary,
@@ -2184,34 +2172,21 @@
         for s, s2 in seqs:
             for n, n2 in num_h:
                 for h in h_sizes:
-<<<<<<< HEAD
                     for local in [False, True]:
                         for rotary, rotary_interleaved in rotary_options_for_current_os():
                             for packed in [False, True]:
-                                sp = random.randint(1, s2 - s) if s2 - s > 0 else 0
-                                config = Config(b, s, s2, sp, n, n2, h)
-                                yield (
-                                    str(config) + f"{local}_{rotary}_{rotary_interleaved}_{packed}",
-                                    config,
-                                    local,
-                                    rotary,
-                                    rotary_interleaved,
-                                    packed,
-=======
-                    for rotary, rotary_interleaved in rotary_options_for_current_os():
-                        for packed in [False, True]:
-                            for softcap in [0.0, 50.0]:
-                                sp = random.randint(1, s2 - s) if s2 - s > 0 else 0
-                                config = Config(b, s, s2, sp, n, n2, h)
-                                yield (
-                                    str(config) + f"{rotary}_{rotary_interleaved}_{packed}",
-                                    config,
-                                    rotary,
-                                    rotary_interleaved,
-                                    packed,
-                                    softcap,
->>>>>>> 509cb54d
-                                )
+                                for softcap in [0.0, 50.0]:
+                                    sp = random.randint(1, s2 - s) if s2 - s > 0 else 0
+                                    config = Config(b, s, s2, sp, n, n2, h)
+                                    yield (
+                                        str(config) + f"{local}_{rotary}_{rotary_interleaved}_{packed}_{softcap}",
+                                        config,
+                                        local,
+                                        rotary,
+                                        rotary_interleaved,
+                                        packed,
+                                        softcap,
+                                    )
 
 
 def gqa_past_flash_attention_test_cases():
@@ -2248,7 +2223,7 @@
                                     sp = random.randint(1, s2 - s) if s2 - s > 0 else 0
                                     config = Config(b, s, s2, sp, n, n2, h)
                                     yield (
-                                        str(config) + f"{local}_{rotary}_{rotary_interleaved}_{packed}",
+                                        str(config) + f"{local}_{rotary}_{rotary_interleaved}_{packed}_{softcap}",
                                         config,
                                         local,
                                         rotary,
@@ -2260,11 +2235,7 @@
 
 class TestGQA(unittest.TestCase):
     @parameterized.expand(gqa_no_past_memory_efficient_test_cases())
-<<<<<<< HEAD
-    def test_gqa_no_past_memory_efficient(self, _, config, local, rotary, rotary_interleaved, packed):
-=======
-    def test_gqa_no_past_memory_efficient(self, _, config, rotary, rotary_interleaved, packed, softcap):
->>>>>>> 509cb54d
+    def test_gqa_no_past_memory_efficient(self, _, config, local, rotary, rotary_interleaved, packed, softcap):
         if not has_memory_efficient():
             return
         os.environ["ORT_DISABLE_FLASH_ATTENTION"] = "1"
@@ -2324,11 +2295,7 @@
         )
 
     @parameterized.expand(gqa_past_memory_efficient_test_cases())
-<<<<<<< HEAD
-    def test_gqa_past_memory_efficient(self, _, config, local, rotary, rotary_interleaved, packed):
-=======
-    def test_gqa_past_memory_efficient(self, _, config, rotary, rotary_interleaved, packed, softcap):
->>>>>>> 509cb54d
+    def test_gqa_past_memory_efficient(self, _, config, local, rotary, rotary_interleaved, packed, softcap):
         if not has_memory_efficient():
             return
         os.environ["ORT_DISABLE_FLASH_ATTENTION"] = "1"
