// Copyright (c) Microsoft Corporation. All rights reserved.
// Licensed under the MIT License.

#include "core/framework/tensorprotoutils.h"

#include <memory>
#include <algorithm>
#include <limits>
#include <gsl/gsl>

#include "core/common/logging/logging.h"
#include "core/graph/onnx_protobuf.h"
#include "core/framework/endian_utils.h"
#include "core/framework/op_kernel.h"
#include "core/framework/tensor.h"
#include "core/framework/ort_value_pattern_planner.h"
#include "core/framework/allocator.h"
#include "core/framework/callback.h"
#include "core/framework/data_types.h"
#include "core/platform/path_lib.h"
#include "core/session/ort_apis.h"
#include "onnx/defs/tensor_proto_util.h"

using namespace ONNX_NAMESPACE;
using namespace ::onnxruntime::common;

// Provide template specializations for onnxruntime-specific types.
namespace ONNX_NAMESPACE {
template <>
TensorProto ToTensor<onnxruntime::MLFloat16>(const onnxruntime::MLFloat16& value) {
  TensorProto t;
  t.set_data_type(TensorProto_DataType_FLOAT16);
  t.add_int32_data(value.val);
  return t;
}

template <>
TensorProto ToTensor<onnxruntime::MLFloat16>(const std::vector<onnxruntime::MLFloat16>& values) {
  TensorProto t;
  t.clear_int32_data();
  t.set_data_type(TensorProto_DataType_FLOAT16);
  for (const onnxruntime::MLFloat16& val : values) {
    t.add_int32_data(val.val);
  }
  return t;
}

template <>
TensorProto ToTensor<onnxruntime::BFloat16>(const onnxruntime::BFloat16& value) {
  TensorProto t;
  t.set_data_type(TensorProto_DataType_BFLOAT16);
  t.add_int32_data(value.val);
  return t;
}

template <>
TensorProto ToTensor<onnxruntime::BFloat16>(const std::vector<onnxruntime::BFloat16>& values) {
  TensorProto t;
  t.clear_int32_data();
  t.set_data_type(TensorProto_DataType_BFLOAT16);
  for (const onnxruntime::BFloat16& val : values) {
    t.add_int32_data(val.val);
  }
  return t;
}

bool operator==(const ONNX_NAMESPACE::TensorShapeProto_Dimension& l,
                const ONNX_NAMESPACE::TensorShapeProto_Dimension& r) {
  if (l.has_dim_value()) {
    return r.has_dim_value() && l.dim_value() == r.dim_value();
  } else if (l.has_dim_param()) {
    return r.has_dim_param() && l.dim_param() == r.dim_param() && !l.dim_param().empty();
  } else {
    // l is unknown - has neither dim_value nor dim_param
  }

  return false;
}

bool operator!=(const ONNX_NAMESPACE::TensorShapeProto_Dimension& l,
                const ONNX_NAMESPACE::TensorShapeProto_Dimension& r) {
  return !(l == r);
}

}  // namespace ONNX_NAMESPACE

namespace {

std::vector<int64_t> GetTensorShapeFromTensorProto(const ONNX_NAMESPACE::TensorProto& tensor_proto) {
  const auto& dims = tensor_proto.dims();
  std::vector<int64_t> tensor_shape_vec(static_cast<size_t>(dims.size()));
  for (int i = 0; i < dims.size(); ++i) {
    tensor_shape_vec[i] = dims[i];
  }

  return tensor_shape_vec;
}

// This function doesn't support string tensors
static Status UnpackTensorWithRawDataImpl(const void* raw_data, size_t raw_data_len,
                                          size_t expected_num_elements, size_t element_size,
                                          /*out*/ unsigned char* p_data) {
  auto src = gsl::make_span<const unsigned char>(static_cast<const unsigned char*>(raw_data), raw_data_len);
  auto dst = gsl::make_span<unsigned char>(p_data, expected_num_elements * element_size);

  size_t expected_size_in_bytes;
  if (!onnxruntime::IAllocator::CalcMemSizeForArray(expected_num_elements, element_size, &expected_size_in_bytes)) {
    return Status(onnxruntime::common::ONNXRUNTIME, onnxruntime::common::INVALID_ARGUMENT, "size overflow");
  }

  if (dst.size_bytes() != expected_size_in_bytes) {
    return ORT_MAKE_STATUS(ONNXRUNTIME, INVALID_ARGUMENT,
                           "UnpackTensor: the pre-allocated size does not match the raw data size, expected ",
                           expected_size_in_bytes, ", got ", dst.size_bytes());
  }

  // ReadLittleEndian checks src and dst buffers are the same size
  return onnxruntime::utils::ReadLittleEndian(element_size, src, dst);
}

template <typename T>
Status UnpackTensorWithRawData(const void* raw_data, size_t raw_data_len, size_t expected_num_elements,
                               /*out*/ T* p_data) {
  // std::is_trivially_copyable is not implemented in older versions of GCC
#if !defined(__GNUC__) || __GNUC__ >= 5
  static_assert(std::is_trivially_copyable<T>::value, "T must be trivially copyable");
#endif

  return UnpackTensorWithRawDataImpl(raw_data, raw_data_len, expected_num_elements, sizeof(T),
                                     reinterpret_cast<unsigned char*>(p_data));
}

static Status GetExternalDataInfo(const ONNX_NAMESPACE::TensorProto& tensor_proto,
                                  const ORTCHAR_T* tensor_proto_dir,
                                  std::basic_string<ORTCHAR_T>& external_file_path,
                                  onnxruntime::FileOffsetType& file_offset,
                                  SafeInt<size_t>& tensor_byte_size) {
  ORT_RETURN_IF_NOT(onnxruntime::utils::HasExternalData(tensor_proto),
                    "Tensor does not have external data to read from.");

  ORT_RETURN_IF_NOT(tensor_proto.data_type() != ONNX_NAMESPACE::TensorProto_DataType_STRING,
                    "External data type cannot be UNDEFINED or STRING.");

  std::unique_ptr<onnxruntime::ExternalDataInfo> external_data_info;
  ORT_RETURN_IF_ERROR(onnxruntime::ExternalDataInfo::Create(tensor_proto.external_data(), external_data_info));

  if (tensor_proto_dir != nullptr) {
    external_file_path = onnxruntime::ConcatPathComponent<ORTCHAR_T>(tensor_proto_dir, external_data_info->GetRelPath());
  } else {
    external_file_path = external_data_info->GetRelPath();
  }

  file_offset = external_data_info->GetOffset();

  ORT_RETURN_IF_ERROR(onnxruntime::utils::GetSizeInBytesFromTensorProto<0>(tensor_proto, &tensor_byte_size));
  const size_t external_data_length = external_data_info->GetLength();

  ORT_RETURN_IF_NOT(external_data_length == 0 || external_data_length == tensor_byte_size,
                    "TensorProto external data size mismatch. Computed size: ", *&tensor_byte_size,
                    ", external_data.length: ", external_data_length);

  return Status::OK();
}

// Read external data for tensor in unint8_t* form and return Status::OK() if the data is read successfully.
// Uses the tensor_proto_dir to construct the full path for external data. If tensor_proto_dir == nullptr
// then uses the current directory instead.
// This function does not unpack string_data of an initializer tensor
static Status ReadExternalDataForTensor(const ONNX_NAMESPACE::TensorProto& tensor_proto,
                                        const ORTCHAR_T* tensor_proto_dir,
                                        std::unique_ptr<unsigned char[]>& unpacked_tensor,
                                        SafeInt<size_t>& tensor_byte_size) {
  std::basic_string<ORTCHAR_T> external_file_path;
  onnxruntime::FileOffsetType file_offset;
  ORT_RETURN_IF_ERROR(GetExternalDataInfo(
      tensor_proto,
      tensor_proto_dir,
      external_file_path,
      file_offset,
      tensor_byte_size));

  unpacked_tensor.reset(new unsigned char[*&tensor_byte_size]);
  ORT_RETURN_IF_ERROR(onnxruntime::Env::Default().ReadFileIntoBuffer(
      external_file_path.c_str(),
      file_offset,
      tensor_byte_size,
      gsl::make_span(reinterpret_cast<char*>(unpacked_tensor.get()), tensor_byte_size)));

  return Status::OK();
}

static Status GetExternalDataInfo(const ONNX_NAMESPACE::TensorProto& tensor_proto,
                                  const ORTCHAR_T* tensor_proto_dir,
                                  std::basic_string<ORTCHAR_T>& external_file_path,
                                  onnxruntime::FileOffsetType& file_offset,
                                  SafeInt<size_t>& tensor_data_length) {
  ORT_RETURN_IF_NOT(onnxruntime::utils::HasExternalData(tensor_proto),
                    "Tensor does not have external data to read from.");

  ORT_RETURN_IF_NOT(tensor_proto.data_type() != ONNX_NAMESPACE::TensorProto_DataType_STRING,
                    "External data type cannot be UNDEFINED or STRING.");

  std::unique_ptr<onnxruntime::ExternalDataInfo> external_data_info;
  ORT_RETURN_IF_ERROR(onnxruntime::ExternalDataInfo::Create(tensor_proto.external_data(), external_data_info));

  if (tensor_proto_dir != nullptr) {
    external_file_path = onnxruntime::ConcatPathComponent<ORTCHAR_T>(tensor_proto_dir, external_data_info->GetRelPath());
  } else {
    external_file_path = external_data_info->GetRelPath();
  }

  file_offset = external_data_info->GetOffset();

  ORT_RETURN_IF_ERROR(onnxruntime::utils::GetSizeInBytesFromTensorProto<0>(
      tensor_proto, &tensor_data_length));
  const size_t external_data_length = external_data_info->GetLength();

  ORT_RETURN_IF_NOT(
      external_data_length == 0 ||
          external_data_length == tensor_data_length,
      "TensorProto external data size mismatch. ",
      "Computed size: ", *&tensor_data_length,
      ", external_data.length: ", external_data_length);

  return Status::OK();
}

// Read external data for tensor in unint8_t* form and return Status::OK() if the data is read successfully.
// Uses the tensor_proto_dir to construct the full path for external data. If tensor_proto_dir == nullptr
// then uses the current directory instead.
// This function does not unpack string_data of an initializer tensor
static Status ReadExternalDataForTensor(const ONNX_NAMESPACE::TensorProto& tensor_proto,
                                        const ORTCHAR_T* tensor_proto_dir,
                                        std::unique_ptr<uint8_t[]>& unpacked_tensor,
                                        SafeInt<size_t>& tensor_data_length) {
  std::basic_string<ORTCHAR_T> external_file_path;
  onnxruntime::FileOffsetType file_offset;
  ORT_RETURN_IF_ERROR(GetExternalDataInfo(
      tensor_proto,
      tensor_proto_dir,
      external_file_path,
      file_offset,
      tensor_data_length));

  unpacked_tensor.reset(new uint8_t[*&tensor_data_length]);
  ORT_RETURN_IF_ERROR(onnxruntime::Env::Default().ReadFileIntoBuffer(
      external_file_path.c_str(),
      file_offset,
      tensor_data_length,
      gsl::make_span(reinterpret_cast<char*>(unpacked_tensor.get()), tensor_data_length)));

  return Status::OK();
}
}  // namespace

namespace onnxruntime {
namespace utils {
#if !defined(ORT_MINIMAL_BUILD)
<<<<<<< HEAD
#define DEFINE_UNPACK_EXTERNAL_TENSOR(T)                                                                                   \
  template <>                                                                                                              \
  Status UnpackTensorWithExternalData(const ONNX_NAMESPACE::TensorProto& tensor,                                           \
                                      const ORTCHAR_T* tensor_proto_dir, size_t expected_size,                             \
                                      /*out*/ T* p_data) {                                                                 \
    ORT_RETURN_IF(nullptr == p_data);                                                                                      \
                                                                                                                           \
    std::unique_ptr<uint8_t[]> unpacked_tensor;                                                                            \
    SafeInt<size_t> tensor_byte_size = 0;                                                                                  \
    ORT_RETURN_IF_ERROR(ReadExternalDataForTensor(                                                                         \
        tensor,                                                                                                            \
        tensor_proto_dir,                                                                                                  \
        unpacked_tensor,                                                                                                   \
        tensor_byte_size));                                                                                                \
                                                                                                                           \
    size_t element_count = tensor_byte_size / sizeof(T);                                                                   \
    ORT_RETURN_IF_NOT(expected_size == element_count, "Expected data size does not match the actual external data size."); \
    ORT_RETURN_IF_ERROR(onnxruntime::utils::ReadLittleEndian(                                                              \
        gsl::make_span(reinterpret_cast<char*>(unpacked_tensor.get()), tensor_byte_size),                                  \
        gsl::make_span(p_data, expected_size)));                                                                           \
                                                                                                                           \
    return Status::OK();                                                                                                   \
  }

DEFINE_UNPACK_EXTERNAL_TENSOR(float)
DEFINE_UNPACK_EXTERNAL_TENSOR(double)
DEFINE_UNPACK_EXTERNAL_TENSOR(uint8_t)
DEFINE_UNPACK_EXTERNAL_TENSOR(int8_t)
DEFINE_UNPACK_EXTERNAL_TENSOR(int16_t)
DEFINE_UNPACK_EXTERNAL_TENSOR(uint16_t)
DEFINE_UNPACK_EXTERNAL_TENSOR(int32_t)
DEFINE_UNPACK_EXTERNAL_TENSOR(int64_t)
DEFINE_UNPACK_EXTERNAL_TENSOR(uint64_t)
DEFINE_UNPACK_EXTERNAL_TENSOR(uint32_t)
DEFINE_UNPACK_EXTERNAL_TENSOR(bool)
DEFINE_UNPACK_EXTERNAL_TENSOR(MLFloat16)
DEFINE_UNPACK_EXTERNAL_TENSOR(BFloat16)

template <>
Status UnpackTensorWithExternalData(const ONNX_NAMESPACE::TensorProto& /*tensor*/,
                                    const ORTCHAR_T* /*tensor_proto_dir*/, size_t /*expected_size*/,
                                    /*out*/ std::string* /*p_data*/) {
  return ORT_MAKE_STATUS(ONNXRUNTIME, FAIL,
                         "External data type cannot be STRING.");
}
#endif  //!defined(ORT_MINIMAL_BUILD)
=======
static Status UnpackTensorWithExternalDataImpl(const ONNX_NAMESPACE::TensorProto& tensor,
                                               const ORTCHAR_T* tensor_proto_dir,
                                               size_t expected_num_elements, size_t element_size,
                                               /*out*/ unsigned char* p_data) {
  ORT_RETURN_IF(nullptr == p_data, "nullptr == p_data");

  std::unique_ptr<unsigned char[]> unpacked_tensor;
  SafeInt<size_t> tensor_byte_size = 0;
  ORT_RETURN_IF_ERROR(ReadExternalDataForTensor(tensor, tensor_proto_dir, unpacked_tensor, tensor_byte_size));

  // ReadLittleEndian checks src and dst buffers are the same size
  auto src_span = gsl::make_span(unpacked_tensor.get(), tensor_byte_size);
  auto dst_span = gsl::make_span(p_data, expected_num_elements * element_size);

  return onnxruntime::utils::ReadLittleEndian(element_size, src_span, dst_span);
}

template <typename T>
Status UnpackTensorWithExternalData(const ONNX_NAMESPACE::TensorProto& tensor,
                                    const ORTCHAR_T* tensor_proto_dir, size_t expected_num_elements,
                                    /*out*/ T* p_data) {
  // std::is_trivially_copyable is not implemented in older versions of GCC
#if !defined(__GNUC__) || __GNUC__ >= 5
  static_assert(std::is_trivially_copyable<T>::value, "T must be trivially copyable");
#endif

  return UnpackTensorWithExternalDataImpl(tensor, tensor_proto_dir, expected_num_elements, sizeof(T),
                                          reinterpret_cast<unsigned char*>(p_data));
}

#define INSTANTIATE_UNPACK_EXTERNAL_TENSOR(type) \
  template Status UnpackTensorWithExternalData(const ONNX_NAMESPACE::TensorProto&, const ORTCHAR_T*, size_t, type*);

INSTANTIATE_UNPACK_EXTERNAL_TENSOR(float)
INSTANTIATE_UNPACK_EXTERNAL_TENSOR(double)
INSTANTIATE_UNPACK_EXTERNAL_TENSOR(uint8_t)
INSTANTIATE_UNPACK_EXTERNAL_TENSOR(int8_t)
INSTANTIATE_UNPACK_EXTERNAL_TENSOR(int16_t)
INSTANTIATE_UNPACK_EXTERNAL_TENSOR(uint16_t)
INSTANTIATE_UNPACK_EXTERNAL_TENSOR(int32_t)
INSTANTIATE_UNPACK_EXTERNAL_TENSOR(int64_t)
INSTANTIATE_UNPACK_EXTERNAL_TENSOR(uint64_t)
INSTANTIATE_UNPACK_EXTERNAL_TENSOR(uint32_t)
INSTANTIATE_UNPACK_EXTERNAL_TENSOR(bool)
INSTANTIATE_UNPACK_EXTERNAL_TENSOR(MLFloat16)
INSTANTIATE_UNPACK_EXTERNAL_TENSOR(BFloat16)
>>>>>>> f649f917

template <>
Status UnpackTensorWithExternalData(const ONNX_NAMESPACE::TensorProto& /*tensor*/,
                                    const ORTCHAR_T* /*tensor_proto_dir*/, size_t /*expected_num_elements*/,
                                    /*out*/ std::string* /*p_data*/) {
  return ORT_MAKE_STATUS(ONNXRUNTIME, FAIL, "External data type cannot be STRING.");
}
#endif  //!defined(ORT_MINIMAL_BUILD)

// implementation of type specific unpack of data contained within the TensorProto
template <typename T>
Status UnpackTensor(const ONNX_NAMESPACE::TensorProto& tensor, const void* raw_data, size_t raw_data_len,
                    /*out*/ T* p_data, size_t expected_num_elements);

#define DEFINE_UNPACK_TENSOR_IMPL(T, Type, field_name, field_size)                                          \
  template <>                                                                                               \
  Status UnpackTensor(const ONNX_NAMESPACE::TensorProto& tensor, const void* raw_data, size_t raw_data_len, \
                      /*out*/ T* p_data, size_t expected_num_elements) {                                    \
    if (nullptr == p_data) {                                                                                \
      const size_t size = raw_data != nullptr ? raw_data_len : tensor.field_size();                         \
      if (size == 0) return Status::OK();                                                                   \
      return Status(common::ONNXRUNTIME, common::INVALID_ARGUMENT);                                         \
    }                                                                                                       \
    if (nullptr == p_data || Type != tensor.data_type()) {                                                  \
      return Status(common::ONNXRUNTIME, common::INVALID_ARGUMENT);                                         \
    }                                                                                                       \
    if (raw_data != nullptr) {                                                                              \
      return UnpackTensorWithRawData(raw_data, raw_data_len, expected_num_elements, p_data);                \
    }                                                                                                       \
    if (static_cast<size_t>(tensor.field_size()) != expected_num_elements)                                  \
      return ORT_MAKE_STATUS(ONNXRUNTIME, INVALID_ARGUMENT,                                                 \
                             "corrupted protobuf data: tensor shape size(", expected_num_elements,          \
                             ") does not match the data size(", tensor.field_size(), ") in proto");         \
    auto& data = tensor.field_name();                                                                       \
    for (auto data_iter = data.cbegin(); data_iter != data.cend(); ++data_iter)                             \
      *p_data++ = *reinterpret_cast<const T*>(data_iter);                                                   \
    return Status::OK();                                                                                    \
  }

// TODO: complex64 complex128
DEFINE_UNPACK_TENSOR_IMPL(float, ONNX_NAMESPACE::TensorProto_DataType_FLOAT, float_data, float_data_size)
DEFINE_UNPACK_TENSOR_IMPL(double, ONNX_NAMESPACE::TensorProto_DataType_DOUBLE, double_data, double_data_size);
DEFINE_UNPACK_TENSOR_IMPL(uint8_t, ONNX_NAMESPACE::TensorProto_DataType_UINT8, int32_data, int32_data_size)
DEFINE_UNPACK_TENSOR_IMPL(int8_t, ONNX_NAMESPACE::TensorProto_DataType_INT8, int32_data, int32_data_size)
DEFINE_UNPACK_TENSOR_IMPL(int16_t, ONNX_NAMESPACE::TensorProto_DataType_INT16, int32_data, int32_data_size)
DEFINE_UNPACK_TENSOR_IMPL(uint16_t, ONNX_NAMESPACE::TensorProto_DataType_UINT16, int32_data, int32_data_size)
DEFINE_UNPACK_TENSOR_IMPL(int32_t, ONNX_NAMESPACE::TensorProto_DataType_INT32, int32_data, int32_data_size)
DEFINE_UNPACK_TENSOR_IMPL(int64_t, ONNX_NAMESPACE::TensorProto_DataType_INT64, int64_data, int64_data_size)
DEFINE_UNPACK_TENSOR_IMPL(uint64_t, ONNX_NAMESPACE::TensorProto_DataType_UINT64, uint64_data, uint64_data_size)
DEFINE_UNPACK_TENSOR_IMPL(uint32_t, ONNX_NAMESPACE::TensorProto_DataType_UINT32, uint64_data, uint64_data_size)

//
// Specializations of UnpackTensor that need custom handling for the input type
//

// UnpackTensor<std::string>. Note: doesn't support raw data
template <>
Status UnpackTensor(const ONNX_NAMESPACE::TensorProto& tensor, const void* /*raw_data*/, size_t /*raw_data_len*/,
                    /*out*/ std::string* p_data, size_t expected_size) {
  if (nullptr == p_data) {
    if (tensor.string_data_size() == 0) return Status::OK();
    return Status(common::ONNXRUNTIME, common::INVALID_ARGUMENT);
  }
  if (ONNX_NAMESPACE::TensorProto_DataType_STRING != tensor.data_type()) {
    return Status(common::ONNXRUNTIME, common::INVALID_ARGUMENT);
  }

  if (static_cast<size_t>(tensor.string_data_size()) != expected_size)
    return Status(common::ONNXRUNTIME, common::INVALID_ARGUMENT,
                  "UnpackTensor: the pre-allocate size does not match the size in proto");

  auto& string_data = tensor.string_data();
  for (const auto& iter : string_data) {
    *p_data++ = iter;
  }

  return Status::OK();
}

// UnpackTensor<bool>
template <>
Status UnpackTensor(const ONNX_NAMESPACE::TensorProto& tensor, const void* raw_data, size_t raw_data_len,
                    /*out*/ bool* p_data, size_t expected_size) {
  if (nullptr == p_data) {
    const size_t size = raw_data != nullptr ? raw_data_len : tensor.int32_data_size();
    if (size == 0) return Status::OK();
    return Status(common::ONNXRUNTIME, common::INVALID_ARGUMENT);
  }
  if (ONNX_NAMESPACE::TensorProto_DataType_BOOL != tensor.data_type()) {
    return Status(common::ONNXRUNTIME, common::INVALID_ARGUMENT);
  }

  if (raw_data != nullptr) {
    return UnpackTensorWithRawData(raw_data, raw_data_len, expected_size, p_data);
  }

  if (static_cast<size_t>(tensor.int32_data_size()) != expected_size)
    return Status(common::ONNXRUNTIME, common::INVALID_ARGUMENT,
                  "UnpackTensor: the pre-allocate size does not match the size in proto");
  for (int iter : tensor.int32_data()) {
    *p_data++ = static_cast<bool>(iter);
  }

  return Status::OK();
}

// UnpackTensor<MLFloat16>
template <>
Status UnpackTensor(const ONNX_NAMESPACE::TensorProto& tensor, const void* raw_data, size_t raw_data_len,
                    /*out*/ MLFloat16* p_data, size_t expected_size) {
  if (nullptr == p_data) {
    const size_t size = raw_data != nullptr ? raw_data_len : tensor.int32_data_size();
    if (size == 0) return Status::OK();
    return Status(common::ONNXRUNTIME, common::INVALID_ARGUMENT);
  }
  if (ONNX_NAMESPACE::TensorProto_DataType_FLOAT16 != tensor.data_type()) {
    return Status(common::ONNXRUNTIME, common::INVALID_ARGUMENT);
  }

  if (raw_data != nullptr) {
    return UnpackTensorWithRawData(raw_data, raw_data_len, expected_size, p_data);
  }

  if (static_cast<size_t>(tensor.int32_data_size()) != expected_size)
    return Status(common::ONNXRUNTIME, common::INVALID_ARGUMENT,
                  "UnpackTensor: the pre-allocate size does not match the size in proto");

  constexpr int max_value = std::numeric_limits<uint16_t>::max();
  for (int i = 0; i < static_cast<int>(expected_size); i++) {
    int v = tensor.int32_data()[i];
    if (v < 0 || v > max_value) {
      return Status(common::ONNXRUNTIME, common::INVALID_ARGUMENT, "data overflow");
    }
    p_data[i] = MLFloat16(static_cast<uint16_t>(v));
  }

  return Status::OK();
}

// UnpackTensor<BFloat16>
template <>
Status UnpackTensor(const ONNX_NAMESPACE::TensorProto& tensor, const void* raw_data, size_t raw_data_len,
                    /*out*/ BFloat16* p_data, size_t expected_size) {
  if (nullptr == p_data) {
    const size_t size = raw_data != nullptr ? raw_data_len : tensor.int32_data_size();
    if (size == 0)
      return Status::OK();

    return Status(common::ONNXRUNTIME, common::INVALID_ARGUMENT);
  }
  if (ONNX_NAMESPACE::TensorProto_DataType_BFLOAT16 != tensor.data_type()) {
    return Status(common::ONNXRUNTIME, common::INVALID_ARGUMENT);
  }

  if (raw_data != nullptr) {
    return UnpackTensorWithRawData(raw_data, raw_data_len, expected_size, p_data);
  }

  if (static_cast<size_t>(tensor.int32_data_size()) != expected_size)
    return Status(common::ONNXRUNTIME, common::INVALID_ARGUMENT,
                  "UnpackTensor: the pre-allocate size does not match the size in proto");

  constexpr int max_value = std::numeric_limits<uint16_t>::max();
  for (int i = 0; i < static_cast<int>(expected_size); i++) {
    int v = tensor.int32_data()[i];
    if (v < 0 || v > max_value) {
      return Status(common::ONNXRUNTIME, common::INVALID_ARGUMENT, "data overflow");
    }
    p_data[i] = BFloat16(static_cast<uint16_t>(v));
  }

  return Status::OK();
}

// UnpackTensor from raw data, external data or the type specific data field.
// Uses the model path to construct the full path for loading external data. In case when model_path is empty
// it uses current directory.
template <typename T>
Status UnpackTensor(const ONNX_NAMESPACE::TensorProto& tensor, const Path& model_path,
                    /*out*/ T* p_data, size_t expected_num_elements) {
#if !defined(ORT_MINIMAL_BUILD)
  if (HasExternalData(tensor)) {
    return UnpackTensorWithExternalData(
        tensor,
        model_path.IsEmpty() ? nullptr : model_path.ParentPath().ToPathString().c_str(),
        expected_num_elements,
        p_data);
  }
#else
  ORT_UNUSED_PARAMETER(model_path);
  ORT_RETURN_IF(HasExternalData(tensor), "TensorProto with external data is not supported in ORT minimal build.");
#endif

  return HasRawData(tensor)
             ? UnpackTensor(tensor, tensor.raw_data().data(), tensor.raw_data().size(), p_data, expected_num_elements)
             : UnpackTensor(tensor, nullptr, 0, p_data, expected_num_elements);
}

// instantiate the UnpackTensor variant that supports external data
#define INSTANTIATE_UNPACK_TENSOR(type) \
  template Status UnpackTensor(const ONNX_NAMESPACE::TensorProto&, const Path&, type* p_data, size_t);

INSTANTIATE_UNPACK_TENSOR(float)
INSTANTIATE_UNPACK_TENSOR(double)
INSTANTIATE_UNPACK_TENSOR(uint8_t)
INSTANTIATE_UNPACK_TENSOR(int8_t)
INSTANTIATE_UNPACK_TENSOR(int16_t)
INSTANTIATE_UNPACK_TENSOR(uint16_t)
INSTANTIATE_UNPACK_TENSOR(int32_t)
INSTANTIATE_UNPACK_TENSOR(int64_t)
INSTANTIATE_UNPACK_TENSOR(uint64_t)
INSTANTIATE_UNPACK_TENSOR(uint32_t)
INSTANTIATE_UNPACK_TENSOR(bool)
INSTANTIATE_UNPACK_TENSOR(MLFloat16)
INSTANTIATE_UNPACK_TENSOR(BFloat16)
INSTANTIATE_UNPACK_TENSOR(std::string)

#define CASE_PROTO_TRACE(X, Y)                                                                     \
  case ONNX_NAMESPACE::TensorProto_DataType::TensorProto_DataType_##X:                             \
    if (!IAllocator::CalcMemSizeForArrayWithAlignment<alignment>(size, sizeof(Y), out)) {          \
      return common::Status(common::ONNXRUNTIME, common::INVALID_ARGUMENT, "Invalid TensorProto"); \
    }                                                                                              \
    break;

template <size_t alignment>
common::Status GetSizeInBytesFromTensorProto(const ONNX_NAMESPACE::TensorProto& tensor_proto, size_t* out) {
  const auto& dims = tensor_proto.dims();
  size_t size = 1;
  for (google::protobuf::int64 dim : dims) {
    if (dim < 0 || static_cast<uint64_t>(dim) >= std::numeric_limits<size_t>::max()) {
      return common::Status(common::ONNXRUNTIME, common::INVALID_ARGUMENT, "Invalid TensorProto");
    }
    if (!IAllocator::CalcMemSizeForArray(size, static_cast<size_t>(dim), &size)) {
      return common::Status(common::ONNXRUNTIME, common::INVALID_ARGUMENT, "Invalid TensorProto");
    }
  }
  switch (tensor_proto.data_type()) {
    CASE_PROTO_TRACE(FLOAT, float);
    CASE_PROTO_TRACE(DOUBLE, double);
    CASE_PROTO_TRACE(BOOL, bool);
    CASE_PROTO_TRACE(INT8, int8_t);
    CASE_PROTO_TRACE(INT16, int16_t);
    CASE_PROTO_TRACE(INT32, int32_t);
    CASE_PROTO_TRACE(INT64, int64_t);
    CASE_PROTO_TRACE(UINT8, uint8_t);
    CASE_PROTO_TRACE(UINT16, uint16_t);
    CASE_PROTO_TRACE(UINT32, uint32_t);
    CASE_PROTO_TRACE(UINT64, uint64_t);
    CASE_PROTO_TRACE(FLOAT16, MLFloat16);
    CASE_PROTO_TRACE(BFLOAT16, BFloat16);
    CASE_PROTO_TRACE(STRING, std::string);
    default:
      return common::Status(common::ONNXRUNTIME, common::NOT_IMPLEMENTED);
  }
  return Status::OK();
}

TensorShape GetTensorShapeFromTensorShapeProto(const ONNX_NAMESPACE::TensorShapeProto& tensor_shape_proto) {
  const auto& dims = tensor_shape_proto.dim();
  std::vector<int64_t> tensor_shape_vec(static_cast<size_t>(dims.size()));
  for (int i = 0; i < dims.size(); ++i) {
    tensor_shape_vec[i] = HasDimValue(dims[i]) ? dims[i].dim_value()
                                               : -1; /* symbolic dimensions are represented as -1 in onnxruntime*/
  }
  return TensorShape(std::move(tensor_shape_vec));
}

struct UnInitializeParam {
  void* preallocated;
  size_t preallocated_size;
  ONNXTensorElementDataType ele_type;
};

ORT_API_STATUS_IMPL(OrtInitializeBufferForTensor, _In_opt_ void* input, size_t input_len,
                    enum ONNXTensorElementDataType type) {
  OrtStatus* status = nullptr;
  ORT_TRY {
    if (type != ONNX_TENSOR_ELEMENT_DATA_TYPE_STRING || input == nullptr) return nullptr;
    size_t tensor_size = input_len / sizeof(std::string);
    std::string* ptr = reinterpret_cast<std::string*>(input);
    for (size_t i = 0, n = tensor_size; i < n; ++i) {
      new (ptr + i) std::string();
    }
  }
  ORT_CATCH(const std::exception& ex) {
    ORT_HANDLE_EXCEPTION([&]() {
      status = OrtApis::CreateStatus(ORT_RUNTIME_EXCEPTION, ex.what());
    });
  }

  return status;
}

ORT_API(void, OrtUninitializeBuffer, _In_opt_ void* input, size_t input_len, enum ONNXTensorElementDataType type) {
  if (type != ONNX_TENSOR_ELEMENT_DATA_TYPE_STRING || input == nullptr) return;
  size_t tensor_size = input_len / sizeof(std::string);
  std::string* ptr = reinterpret_cast<std::string*>(input);
  using std::string;
  for (size_t i = 0, n = tensor_size; i < n; ++i) {
    ptr[i].~string();
  }
}

static void UnInitTensor(void* param) noexcept {
  UnInitializeParam* p = reinterpret_cast<UnInitializeParam*>(param);
  OrtUninitializeBuffer(p->preallocated, p->preallocated_size, p->ele_type);
  delete p;
}

class AutoDelete {
 public:
  OrtCallback d{nullptr, nullptr};
  AutoDelete() = default;
  ORT_DISALLOW_COPY_ASSIGNMENT_AND_MOVE(AutoDelete);
  ~AutoDelete() {
    if (d.f != nullptr) {
      d.f(d.param);
    }
  }
};

static void DeleteCharArray(void* param) noexcept {
  auto arr = reinterpret_cast<char*>(param);
  delete[] arr;
}

static Status GetFileContent(
    const Env& env, const ORTCHAR_T* file_path, FileOffsetType offset, size_t length,
    void*& raw_buffer, OrtCallback& deleter) {
  // query length if it is 0
  if (length == 0) {
    ORT_RETURN_IF_ERROR(env.GetFileLength(file_path, length));
  }

  // first, try to map into memory
  {
    Env::MappedMemoryPtr mapped_memory{};
    auto status = env.MapFileIntoMemory(file_path, offset, length, mapped_memory);
    if (status.IsOK()) {
      deleter = mapped_memory.get_deleter().callback;
      raw_buffer = mapped_memory.release();
      return Status::OK();
    }
  }

  // if that fails, try to copy
  auto buffer = onnxruntime::make_unique<char[]>(length);
  ORT_RETURN_IF_ERROR(env.ReadFileIntoBuffer(
      file_path, offset, length, gsl::make_span(buffer.get(), length)));

  deleter = OrtCallback{DeleteCharArray, buffer.get()};
  raw_buffer = buffer.release();
  return Status::OK();
}

static void MoveOrtCallback(OrtCallback& from, OrtCallback& to) {
  to.f = from.f;
  to.param = from.param;
  from.f = nullptr;
  from.param = nullptr;
}

#define CASE_PROTO(X, Y)                                                      \
  case ONNX_NAMESPACE::TensorProto_DataType::TensorProto_DataType_##X:        \
    ORT_RETURN_IF_ERROR(                                                      \
        UnpackTensor<Y>(tensor_proto, raw_data, raw_data_len,                 \
                        (Y*)preallocated, static_cast<size_t>(tensor_size))); \
    break;

#ifdef _MSC_VER
#pragma warning(push)
#pragma warning(disable : 6239)
#endif
// TODO: Change the current interface to take Path object for model path
// so that validating and manipulating path for reading external data becomes easy
Status TensorProtoToMLValue(const Env& env, const ORTCHAR_T* model_path,
                            const ONNX_NAMESPACE::TensorProto& tensor_proto, const MemBuffer& m, OrtValue& value,
                            OrtCallback& deleter) {
  const OrtMemoryInfo& allocator = m.GetAllocInfo();
  ONNXTensorElementDataType ele_type = utils::GetTensorElementType(tensor_proto);
  deleter.f = nullptr;
  deleter.param = nullptr;
  void* raw_data = nullptr;
  SafeInt<size_t> raw_data_len = 0;
  const DataTypeImpl* const type = DataTypeImpl::TensorTypeFromONNXEnum(tensor_proto.data_type())->GetElementType();
  AutoDelete deleter_for_file_data;
  void* tensor_data;
  {
    if (utils::HasExternalData(tensor_proto)) {
      // Get the external data info
      std::basic_string<ORTCHAR_T> external_data_file_path;
      FileOffsetType file_offset;
      std::basic_string<ORTCHAR_T> tensor_proto_dir;
      if (model_path != nullptr) {
        ORT_RETURN_IF_ERROR(GetDirNameFromFilePath(model_path, tensor_proto_dir));
      }
      ORT_RETURN_IF_ERROR(GetExternalDataInfo(
          tensor_proto,
          tensor_proto_dir.size() == 0 ? nullptr : tensor_proto_dir.c_str(),
          external_data_file_path, file_offset, raw_data_len));

      // load the file
      ORT_RETURN_IF_ERROR(GetFileContent(
          env, external_data_file_path.c_str(), file_offset, raw_data_len,
          raw_data, deleter_for_file_data.d));
    } else if (utils::HasRawData(tensor_proto)) {
      if (ele_type == ONNX_TENSOR_ELEMENT_DATA_TYPE_STRING)
        return Status(common::ONNXRUNTIME, common::INVALID_ARGUMENT, "string tensor can not have raw data");
      raw_data = const_cast<char*>(tensor_proto.raw_data().data());
      // TODO The line above has const-correctness issues. Below is a possible fix which copies the tensor_proto data
      //      into a writeable buffer. However, it requires extra memory which may exceed the limit for certain tests.
      //auto buffer = onnxruntime::make_unique<char[]>(tensor_proto.raw_data().size());
      //std::memcpy(buffer.get(), tensor_proto.raw_data().data(), tensor_proto.raw_data().size());
      //deleter_for_file_data.d = OrtCallback{DeleteCharArray, buffer.get()};
      //raw_data = buffer.release();
      raw_data_len = tensor_proto.raw_data().size();
    }
    if (endian::native == endian::little && raw_data != nullptr && deleter_for_file_data.d.f != nullptr) {
      tensor_data = raw_data;
      MoveOrtCallback(deleter_for_file_data.d, deleter);
    } else {
      void* preallocated = m.GetBuffer();
      size_t preallocated_size = m.GetLen();
      int64_t tensor_size = 1;
      {
        for (auto i : tensor_proto.dims()) {
          if (i < 0)
            return Status(common::ONNXRUNTIME, common::INVALID_ARGUMENT, "tensor can't contain negative dims");
          tensor_size *= i;
        }
      }
      // tensor_size could be zero. see test_slice_start_out_of_bounds\test_data_set_0\output_0.pb
      if (static_cast<uint64_t>(tensor_size) > SIZE_MAX) {
        return Status(common::ONNXRUNTIME, common::INVALID_ARGUMENT, "size overflow");
      }
      size_t size_to_allocate;
      if (!IAllocator::CalcMemSizeForArrayWithAlignment<0>(static_cast<size_t>(tensor_size), type->Size(),
                                                           &size_to_allocate)) {
        return Status(common::ONNXRUNTIME, common::INVALID_ARGUMENT, "size overflow");
      }

      if (preallocated && preallocated_size < size_to_allocate)
        return ORT_MAKE_STATUS(ONNXRUNTIME, INVALID_ARGUMENT,
                               "The buffer planner is not consistent with tensor buffer size, expected ",
                               size_to_allocate, ", got ", preallocated_size);
      switch (tensor_proto.data_type()) {
        CASE_PROTO(FLOAT, float);
        CASE_PROTO(DOUBLE, double);
        CASE_PROTO(BOOL, bool);
        CASE_PROTO(INT8, int8_t);
        CASE_PROTO(INT16, int16_t);
        CASE_PROTO(INT32, int32_t);
        CASE_PROTO(INT64, int64_t);
        CASE_PROTO(UINT8, uint8_t);
        CASE_PROTO(UINT16, uint16_t);
        CASE_PROTO(UINT32, uint32_t);
        CASE_PROTO(UINT64, uint64_t);
        CASE_PROTO(FLOAT16, MLFloat16);
        CASE_PROTO(BFLOAT16, BFloat16);
        case ONNX_NAMESPACE::TensorProto_DataType::TensorProto_DataType_STRING:
          if (preallocated != nullptr) {
            OrtStatus* status = OrtInitializeBufferForTensor(preallocated, preallocated_size, ele_type);
            if (status != nullptr) {
              OrtApis::ReleaseStatus(status);
              return Status(common::ONNXRUNTIME, common::FAIL, "initialize preallocated buffer failed");
            }

            deleter.f = UnInitTensor;
            deleter.param = new UnInitializeParam{preallocated, preallocated_size, ele_type};
          }
          ORT_RETURN_IF_ERROR(UnpackTensor<std::string>(tensor_proto, raw_data, raw_data_len,
                                                        static_cast<std::string*>(preallocated),
                                                        static_cast<size_t>(tensor_size)));
          break;
        default: {
          std::ostringstream ostr;
          ostr << "Initialized tensor with unexpected type: " << tensor_proto.data_type();
          return common::Status(common::ONNXRUNTIME, common::INVALID_ARGUMENT, ostr.str());
        }
      }
      tensor_data = preallocated;
    }
  }
  std::vector<int64_t> tensor_shape_vec = GetTensorShapeFromTensorProto(tensor_proto);
  // Note: We permit an empty tensor_shape_vec, and treat it as a scalar (a tensor of size 1).
  TensorShape tensor_shape{tensor_shape_vec};

  auto ml_tensor = DataTypeImpl::GetType<Tensor>();
  value.Init(new Tensor(type, tensor_shape, tensor_data, allocator), ml_tensor,
             ml_tensor->GetDeleteFunc());
  return Status::OK();
}
#ifdef _MSC_VER
#pragma warning(pop)
#pragma warning(disable : 6239)
#endif
#define CASE_TYPE(X)                             \
  case ONNX_NAMESPACE::TensorProto_DataType_##X: \
    return ONNX_TENSOR_ELEMENT_DATA_TYPE_##X;

ONNXTensorElementDataType CApiElementTypeFromProtoType(int type) {
  switch (type) {
    CASE_TYPE(FLOAT)
    CASE_TYPE(UINT8)
    CASE_TYPE(INT8)
    CASE_TYPE(UINT16)
    CASE_TYPE(INT16)
    CASE_TYPE(INT32)
    CASE_TYPE(INT64)
    CASE_TYPE(STRING)
    CASE_TYPE(BOOL)
    CASE_TYPE(FLOAT16)
    CASE_TYPE(DOUBLE)
    CASE_TYPE(UINT32)
    CASE_TYPE(UINT64)
    CASE_TYPE(COMPLEX64)
    CASE_TYPE(COMPLEX128)
    CASE_TYPE(BFLOAT16)
    default:
      return ONNX_TENSOR_ELEMENT_DATA_TYPE_UNDEFINED;
  }
}

ONNXTensorElementDataType GetTensorElementType(const ONNX_NAMESPACE::TensorProto& tensor_proto) {
  return CApiElementTypeFromProtoType(tensor_proto.data_type());
}

ONNX_NAMESPACE::TensorProto TensorToTensorProto(const Tensor& tensor, const std::string& tensor_proto_name) {
  // Given we are using the raw_data field in the protobuf, this will work only for little-endian format.
  ORT_ENFORCE(endian::native == endian::little);

  // Set name, dimensions, type, and data of the TensorProto.
  ONNX_NAMESPACE::TensorProto tensor_proto;

  tensor_proto.set_name(tensor_proto_name);

  for (auto& dim : tensor.Shape().GetDims()) {
    tensor_proto.add_dims(dim);
  }

  tensor_proto.set_data_type(tensor.GetElementType());
  if (tensor.IsDataTypeString()) {
    auto* mutable_string_data = tensor_proto.mutable_string_data();
    auto f = tensor.Data<std::string>();
    auto end = f + tensor.Shape().Size();
    for (; f < end; ++f) {
      *mutable_string_data->Add() = *f;
    }
  } else {
    tensor_proto.set_raw_data(tensor.DataRaw(), tensor.SizeInBytes());
  }

  return tensor_proto;
}

common::Status ConstantNodeProtoToTensorProto(const ONNX_NAMESPACE::NodeProto& node,
                                              const Path& model_path,
                                              ONNX_NAMESPACE::TensorProto& tensor) {
  const AttributeProto& constant_attribute = node.attribute(0);

  switch (constant_attribute.type()) {
    case AttributeProto_AttributeType_TENSOR:
      tensor = constant_attribute.t();
      break;
    case AttributeProto_AttributeType_FLOAT:
      tensor.set_data_type(TensorProto_DataType_FLOAT);
      tensor.add_float_data(constant_attribute.f());
      break;
    case AttributeProto_AttributeType_FLOATS:
      tensor.set_data_type(TensorProto_DataType_FLOAT);
      *tensor.mutable_float_data() = constant_attribute.floats();
      break;
    case AttributeProto_AttributeType_INT:
      tensor.set_data_type(TensorProto_DataType_INT64);
      tensor.add_int64_data(constant_attribute.i());
      break;
    case AttributeProto_AttributeType_INTS:
      tensor.set_data_type(TensorProto_DataType_INT64);
      *tensor.mutable_int64_data() = constant_attribute.ints();
      break;
    case AttributeProto_AttributeType_STRING:
      tensor.set_data_type(TensorProto_DataType_STRING);
      tensor.add_string_data(constant_attribute.s());
      break;
    case AttributeProto_AttributeType_STRINGS: {
      tensor.set_data_type(TensorProto_DataType_STRING);
      *tensor.mutable_string_data() = constant_attribute.strings();
      break;
    }
    case AttributeProto_AttributeType_SPARSE_TENSOR: {
      auto& s = constant_attribute.sparse_tensor();
      ORT_RETURN_IF_ERROR(SparseTensorProtoToDenseTensorProto(s, model_path, tensor));
      break;
    }
    default:
      ORT_THROW("Unsupported attribute value type of ", constant_attribute.type(),
                " in 'Constant' node '", node.name(), "'");
  }

  // set name last in case attribute type was tensor (would copy over name)
  *(tensor.mutable_name()) = node.output(0);

  return Status::OK();
}

template <typename T>
static Status CopySparseData(size_t n_sparse_elements,
                             const ONNX_NAMESPACE::TensorProto& indices,
                             gsl::span<const int64_t> dims,
                             std::function<void(size_t from_idx, size_t to_idx)> copier) {
  Status status = Status::OK();
  TensorShape indices_shape(indices.dims().data(), indices.dims().size());

  ORT_RETURN_IF_NOT(indices.data_type() == ONNX_NAMESPACE ::TensorProto_DataType_INT64, "Indicies expected to be INT64");

  gsl::span<const int64_t> indices_data;
  const auto elements = static_cast<size_t>(indices_shape.Size());
  if (indices.int64_data_size() > 0) {
    indices_data = gsl::make_span<const int64_t>(indices.int64_data().data(), elements);
  } else if (indices.has_raw_data()) {
    ORT_RETURN_IF_NOT(indices.raw_data().size() == (elements * sizeof(int64_t)),
                      "Sparse Indicies raw data size does not match expected.");
    indices_data = gsl::make_span<const int64_t>(reinterpret_cast<const int64_t*>(indices.raw_data().data()), elements);
  } else {
    return ORT_MAKE_STATUS(ONNXRUNTIME, INVALID_GRAPH, "Invalid SparseTensor indices. Should either have raw or int64 data");
  }

  if (indices_shape.NumDimensions() == 1) {
    // flattened indexes
    for (size_t i = 0; i < n_sparse_elements; ++i) {
      copier(i, static_cast<size_t>(indices_data[i]));
    }
  } else if (indices_shape.NumDimensions() == 2) {
    // entries in format {NNZ, rank}
    size_t rank = static_cast<size_t>(indices_shape[1]);
    ORT_ENFORCE(rank == dims.size() && rank > 0);
    const int64_t* cur_index = indices_data.data();
    std::vector<size_t> multipliers;
    multipliers.resize(rank);

    // calculate sum of inner dimension elements for each dimension.
    // e.g. if shape {2,3,4}, the result should be {3*4, 4, 1}
    multipliers[rank - 1] = 1;
    for (int32_t r = static_cast<int32_t>(rank) - 2; r >= 0; --r) {
      multipliers[r] = static_cast<size_t>(dims[r + 1]) * multipliers[r + 1];
    }

    // calculate the offset for the entry
    // e.g. if shape was {2,3,4} and entry was (1, 0, 2) the offset is 14
    // as there are 2 rows, each with 12 entries per row
    for (size_t i = 0; i < n_sparse_elements; ++i) {
      size_t idx = 0;
      for (size_t j = 0; j < rank; ++j) {
        idx += static_cast<size_t>(cur_index[j]) * multipliers[j];
      }

      copier(i, idx);
      cur_index += rank;
    }

    ORT_ENFORCE(cur_index == &*indices_data.cend());
  } else {
    status = ORT_MAKE_STATUS(ONNXRUNTIME, INVALID_GRAPH, "Invalid SparseTensor indices. Should be rank 0 or 1. Got:",
                             indices_shape);
  }

  return status;
}

struct UnsupportedSparseDataType {
  Status operator()(int32_t dt_type) const {
    return ORT_MAKE_STATUS(ONNXRUNTIME, FAIL, "Unsupported sparse tensor data type of ", dt_type);
  }
};

template <typename T>
struct GetElementSize {
  Status operator()(size_t& element_size) const {
    element_size = sizeof(T);
    return Status::OK();
  }
};

common::Status SparseTensorProtoToDenseTensorProto(const ONNX_NAMESPACE::SparseTensorProto& sparse,
                                                   const Path& model_path,
                                                   ONNX_NAMESPACE::TensorProto& dense) {
  Status status = Status::OK();

  const auto& sparse_values = sparse.values();
  auto type = sparse_values.data_type();
  dense.set_data_type(type);
  *dense.mutable_name() = sparse_values.name();

  SafeInt<size_t> n_sparse_elements = 1;
  for (auto dim : sparse_values.dims()) {
    n_sparse_elements *= dim;
  }

  SafeInt<size_t> n_dense_elements = 1;
  for (auto dim : sparse.dims()) {
    n_dense_elements *= dim;
    dense.add_dims(dim);
  }

  const auto& indices = sparse.indices();
  auto dims = gsl::make_span<const int64_t>(dense.dims().data(), dense.dims().size());

  if (type != TensorProto_DataType_STRING) {
    // need to read in sparse data first as it could be in a type specific field, in raw data, or in external data
    size_t sparse_bytes = 0;
    std::unique_ptr<uint8_t[]> sparse_data_storage;
    ORT_RETURN_IF_ERROR(UnpackInitializerData(sparse_values, model_path, sparse_data_storage, sparse_bytes));
    void* sparse_data = sparse_data_storage.get();
    size_t element_size = 0;
    // We want to this list to match the one used below in DenseTensorToSparseTensorProto()
    MLTypeCallDispatcher<float, int8_t, uint8_t> type_disp(type);
    ORT_RETURN_IF_ERROR(
        (type_disp.InvokeRetWithUnsupportedPolicy<Status, GetElementSize, UnsupportedSparseDataType>(element_size)));

    // by putting the data into a std::string we can avoid a copy as set_raw_data can do a std::move
    // into the TensorProto. however to actually write to the buffer we have created in the std::string we need
    // this somewhat dirty hack to get a mutable pointer. we could alternatively use &dense_data_storage.front()
    // but using const_cast makes it more obvious we're doing something ugly.
    // C++17 add non-const data() where we could remove const_cast
    std::string dense_data_storage(n_dense_elements * element_size, 0);
    void* dense_data = const_cast<char*>(dense_data_storage.data());

    switch (element_size) {
      case 1: {
        auto dense_data_span = gsl::make_span<uint8_t>(static_cast<uint8_t*>(dense_data), n_dense_elements);
        status = CopySparseData<uint8_t>(
            n_sparse_elements,
            indices, dims,
            [sparse_data, dense_data_span](size_t from_idx, size_t to_idx) {
              dense_data_span[to_idx] = static_cast<const uint8_t*>(sparse_data)[from_idx];
            });

        break;
      }
      case 4: {
        auto dense_data_span = gsl::make_span<uint32_t>(static_cast<uint32_t*>(dense_data), n_dense_elements);
        status = CopySparseData<uint32_t>(
            n_sparse_elements,
            indices, dims,
            [sparse_data, dense_data_span](size_t from_idx, size_t to_idx) {
              dense_data_span[to_idx] = static_cast<const uint32_t*>(sparse_data)[from_idx];
            });

        break;
      }
      default:
        ORT_THROW(false, "BUG! Report to onnxruntime team.");
    }

    ORT_RETURN_IF_ERROR(status);
    dense.set_raw_data(std::move(dense_data_storage));

  } else {
    // No request for std::string
    status = UnsupportedSparseDataType()(ONNX_NAMESPACE::TensorProto_DataType_STRING);
  }
  return status;
}

#if !defined(ORT_MINIMAL_BUILD)
// Determines if this is a type specific zero
using IsZeroFunc = bool (*)(const void*);
// Copy element
using CopyElementFunc = void (*)(void* dest, const void* src, int64_t dest_index, int64_t src_index);

static void SparsifyGeneric(const void* dense_raw_data, size_t n_dense_elements, size_t element_size,
                            IsZeroFunc is_zero, CopyElementFunc copy,
                            TensorProto& values, TensorProto& indices) {
  auto advance = [element_size](const void* start, size_t elements) -> const void* {
    return (reinterpret_cast<const uint8_t*>(start) + elements * element_size);
  };

  const auto* cbegin = dense_raw_data;
  const auto* const cend = advance(cbegin, n_dense_elements);
  auto& indices_data = *indices.mutable_int64_data();
  int64_t index = 0;
  while (cbegin != cend) {
    if (!is_zero(cbegin)) {
      indices_data.Add(index);
    }
    ++index;
    cbegin = advance(cbegin, 1U);
  }

  auto& raw_data = *values.mutable_raw_data();
  raw_data.resize(indices.int64_data_size() * element_size);
  void* data_dest = const_cast<char*>(raw_data.data());

  int64_t dest_index = 0;
  for (auto src_index : indices.int64_data()) {
    copy(data_dest, dense_raw_data, dest_index, src_index);
    ++dest_index;
  }
}

template <typename T>
bool IsZero(const void* p) {
  return (static_cast<T>(0) == *reinterpret_cast<const T*>(p));
}

template <typename T>
void CopyElement(void* dst, const void* src, int64_t dst_index, int64_t src_index) {
  reinterpret_cast<T*>(dst)[dst_index] = reinterpret_cast<const T*>(src)[src_index];
}

common::Status DenseTensorToSparseTensorProto(const ONNX_NAMESPACE::TensorProto& dense_proto,
                                              const Path& model_path,
                                              ONNX_NAMESPACE::SparseTensorProto& result) {
  ORT_ENFORCE(HasDataType(dense_proto), "Must have a valid data type");

  const bool is_string_data = dense_proto.data_type() == ONNX_NAMESPACE::TensorProto_DataType_STRING;
  if (is_string_data) {
    return UnsupportedSparseDataType()(ONNX_NAMESPACE::TensorProto_DataType_STRING);
  }

  const auto data_type = dense_proto.data_type();
  SparseTensorProto sparse_proto;
  auto& values = *sparse_proto.mutable_values();
  values.set_name(dense_proto.name());
  values.set_data_type(data_type);

  auto& indices = *sparse_proto.mutable_indices();
  indices.set_data_type(ONNX_NAMESPACE::TensorProto_DataType_INT64);

  SafeInt<size_t> n_dense_elements = 1;
  for (auto dim : dense_proto.dims()) {
    n_dense_elements *= dim;
  }

  size_t tensor_bytes_size = 0;
  std::unique_ptr<uint8_t[]> dense_raw_data;
  ORT_RETURN_IF_ERROR(UnpackInitializerData(dense_proto, model_path, dense_raw_data, tensor_bytes_size));
  size_t element_size = 0;
  MLTypeCallDispatcher<float, int8_t, uint8_t> type_disp(data_type);
  ORT_RETURN_IF_ERROR(
      (type_disp.InvokeRetWithUnsupportedPolicy<Status, GetElementSize, UnsupportedSparseDataType>(element_size)));

  switch (element_size) {
    case 1: {
      // bytes
      SparsifyGeneric(dense_raw_data.get(), n_dense_elements, element_size,
                      IsZero<uint8_t>, CopyElement<uint8_t>, values, indices);
      break;
    }
    case 4: {
      // float
      SparsifyGeneric(dense_raw_data.get(), n_dense_elements, element_size,
                      IsZero<uint32_t>, CopyElement<uint32_t>, values, indices);
      break;
    }
    default:
      ORT_THROW(false, "BUG! Report to onnxruntime team.");
  }

  // Fix up shapes
  const auto nnz = indices.int64_data_size();
  values.add_dims(nnz);
  indices.add_dims(nnz);

  // Save dense shape
  *sparse_proto.mutable_dims() = dense_proto.dims();
  swap(result, sparse_proto);
  return Status::OK();
}

#endif  // !ORT_MINIMAL_BUILD

template common::Status GetSizeInBytesFromTensorProto<kAllocAlignment>(const ONNX_NAMESPACE::TensorProto& tensor_proto,
                                                                       size_t* out);
template common::Status GetSizeInBytesFromTensorProto<0>(const ONNX_NAMESPACE::TensorProto& tensor_proto, size_t* out);

<<<<<<< HEAD
#define CASE_UNPACK(TYPE, ELEMENT_TYPE, DATA_SIZE)                                         \
  case ONNX_NAMESPACE::TensorProto_DataType::TensorProto_DataType_##TYPE: {                \
    if (initializer.data_location() == TensorProto_DataLocation_EXTERNAL) {                \
      ORT_RETURN_IF_ERROR(ReadExternalDataForTensor(                                       \
          initializer,                                                                     \
          model_path.IsEmpty() ? nullptr : model_path.ParentPath().ToPathString().c_str(), \
          unpacked_tensor,                                                                 \
          tensor_byte_size));                                                              \
      tensor_data_length = tensor_byte_size;                                               \
      return Status::OK();                                                                 \
    } else {                                                                               \
      size_t element_count = 0;                                                            \
      if (initializer.has_raw_data()) {                                                    \
        tensor_byte_size = initializer.raw_data().size();                                  \
        element_count = tensor_byte_size / sizeof(ELEMENT_TYPE);                           \
      } else {                                                                             \
        element_count = initializer.DATA_SIZE();                                           \
        tensor_byte_size = element_count * sizeof(ELEMENT_TYPE);                           \
      }                                                                                    \
      tensor_data_length = tensor_byte_size;                                               \
      unpacked_tensor.reset(new uint8_t[tensor_data_length]);                              \
      return onnxruntime::utils::UnpackTensor(                                             \
          initializer,                                                                     \
          initializer.has_raw_data() ? initializer.raw_data().data() : nullptr,            \
          initializer.has_raw_data() ? initializer.raw_data().size() : 0,                  \
          reinterpret_cast<ELEMENT_TYPE*>(unpacked_tensor.get()), element_count);          \
    }                                                                                      \
    break;                                                                                 \
=======
#define CASE_UNPACK(TYPE, ELEMENT_TYPE, DATA_SIZE)                              \
  case ONNX_NAMESPACE::TensorProto_DataType::TensorProto_DataType_##TYPE: {     \
    size_t element_count = 0;                                                   \
    if (initializer.has_raw_data()) {                                           \
      tensor_byte_size = initializer.raw_data().size();                         \
      element_count = tensor_byte_size / sizeof(ELEMENT_TYPE);                  \
    } else {                                                                    \
      element_count = initializer.DATA_SIZE();                                  \
      tensor_byte_size = element_count * sizeof(ELEMENT_TYPE);                  \
    }                                                                           \
    tensor_byte_size_out = tensor_byte_size;                                    \
    unpacked_tensor.reset(new unsigned char[tensor_byte_size_out]);             \
    return onnxruntime::utils::UnpackTensor(                                    \
        initializer,                                                            \
        initializer.has_raw_data() ? initializer.raw_data().data() : nullptr,   \
        initializer.has_raw_data() ? initializer.raw_data().size() : 0,         \
        reinterpret_cast<ELEMENT_TYPE*>(unpacked_tensor.get()), element_count); \
    break;                                                                      \
>>>>>>> f649f917
  }

Status UnpackInitializerData(const onnx::TensorProto& initializer,
                             const Path& model_path,
<<<<<<< HEAD
                             std::unique_ptr<uint8_t[]>& unpacked_tensor,
                             size_t& tensor_data_length) {
  SafeInt<size_t> tensor_byte_size = tensor_data_length;
=======
                             std::unique_ptr<unsigned char[]>& unpacked_tensor,
                             size_t& tensor_byte_size_out) {
  SafeInt<size_t> tensor_byte_size;

  if (initializer.data_location() == TensorProto_DataLocation_EXTERNAL) {
    ORT_RETURN_IF_ERROR(ReadExternalDataForTensor(
        initializer,
        model_path.IsEmpty() ? nullptr : model_path.ParentPath().ToPathString().c_str(),
        unpacked_tensor,
        tensor_byte_size));
    tensor_byte_size_out = tensor_byte_size;
    return Status::OK();
  }

>>>>>>> f649f917
  switch (initializer.data_type()) {
    CASE_UNPACK(FLOAT, float, float_data_size);
    CASE_UNPACK(DOUBLE, double, double_data_size);
    CASE_UNPACK(BOOL, bool, int32_data_size);
    CASE_UNPACK(INT8, int8_t, int32_data_size);
    CASE_UNPACK(INT16, int16_t, int32_data_size);
    CASE_UNPACK(INT32, int32_t, int32_data_size);
    CASE_UNPACK(INT64, int64_t, int64_data_size);
    CASE_UNPACK(UINT8, uint8_t, int32_data_size);
    CASE_UNPACK(UINT16, uint16_t, int32_data_size);
    CASE_UNPACK(UINT32, uint32_t, uint64_data_size);
    CASE_UNPACK(UINT64, uint64_t, uint64_data_size);
    CASE_UNPACK(FLOAT16, onnxruntime::MLFloat16, int32_data_size);
    CASE_UNPACK(BFLOAT16, onnxruntime::BFloat16, int32_data_size);
    default:
      break;
  }
  return ORT_MAKE_STATUS(ONNXRUNTIME, INVALID_ARGUMENT,
                         "Unsupported type: ", initializer.data_type());
}
#undef CASE_UNPACK

}  // namespace utils
}  // namespace onnxruntime<|MERGE_RESOLUTION|>--- conflicted
+++ resolved
@@ -188,122 +188,11 @@
 
   return Status::OK();
 }
-
-static Status GetExternalDataInfo(const ONNX_NAMESPACE::TensorProto& tensor_proto,
-                                  const ORTCHAR_T* tensor_proto_dir,
-                                  std::basic_string<ORTCHAR_T>& external_file_path,
-                                  onnxruntime::FileOffsetType& file_offset,
-                                  SafeInt<size_t>& tensor_data_length) {
-  ORT_RETURN_IF_NOT(onnxruntime::utils::HasExternalData(tensor_proto),
-                    "Tensor does not have external data to read from.");
-
-  ORT_RETURN_IF_NOT(tensor_proto.data_type() != ONNX_NAMESPACE::TensorProto_DataType_STRING,
-                    "External data type cannot be UNDEFINED or STRING.");
-
-  std::unique_ptr<onnxruntime::ExternalDataInfo> external_data_info;
-  ORT_RETURN_IF_ERROR(onnxruntime::ExternalDataInfo::Create(tensor_proto.external_data(), external_data_info));
-
-  if (tensor_proto_dir != nullptr) {
-    external_file_path = onnxruntime::ConcatPathComponent<ORTCHAR_T>(tensor_proto_dir, external_data_info->GetRelPath());
-  } else {
-    external_file_path = external_data_info->GetRelPath();
-  }
-
-  file_offset = external_data_info->GetOffset();
-
-  ORT_RETURN_IF_ERROR(onnxruntime::utils::GetSizeInBytesFromTensorProto<0>(
-      tensor_proto, &tensor_data_length));
-  const size_t external_data_length = external_data_info->GetLength();
-
-  ORT_RETURN_IF_NOT(
-      external_data_length == 0 ||
-          external_data_length == tensor_data_length,
-      "TensorProto external data size mismatch. ",
-      "Computed size: ", *&tensor_data_length,
-      ", external_data.length: ", external_data_length);
-
-  return Status::OK();
-}
-
-// Read external data for tensor in unint8_t* form and return Status::OK() if the data is read successfully.
-// Uses the tensor_proto_dir to construct the full path for external data. If tensor_proto_dir == nullptr
-// then uses the current directory instead.
-// This function does not unpack string_data of an initializer tensor
-static Status ReadExternalDataForTensor(const ONNX_NAMESPACE::TensorProto& tensor_proto,
-                                        const ORTCHAR_T* tensor_proto_dir,
-                                        std::unique_ptr<uint8_t[]>& unpacked_tensor,
-                                        SafeInt<size_t>& tensor_data_length) {
-  std::basic_string<ORTCHAR_T> external_file_path;
-  onnxruntime::FileOffsetType file_offset;
-  ORT_RETURN_IF_ERROR(GetExternalDataInfo(
-      tensor_proto,
-      tensor_proto_dir,
-      external_file_path,
-      file_offset,
-      tensor_data_length));
-
-  unpacked_tensor.reset(new uint8_t[*&tensor_data_length]);
-  ORT_RETURN_IF_ERROR(onnxruntime::Env::Default().ReadFileIntoBuffer(
-      external_file_path.c_str(),
-      file_offset,
-      tensor_data_length,
-      gsl::make_span(reinterpret_cast<char*>(unpacked_tensor.get()), tensor_data_length)));
-
-  return Status::OK();
-}
 }  // namespace
 
 namespace onnxruntime {
 namespace utils {
 #if !defined(ORT_MINIMAL_BUILD)
-<<<<<<< HEAD
-#define DEFINE_UNPACK_EXTERNAL_TENSOR(T)                                                                                   \
-  template <>                                                                                                              \
-  Status UnpackTensorWithExternalData(const ONNX_NAMESPACE::TensorProto& tensor,                                           \
-                                      const ORTCHAR_T* tensor_proto_dir, size_t expected_size,                             \
-                                      /*out*/ T* p_data) {                                                                 \
-    ORT_RETURN_IF(nullptr == p_data);                                                                                      \
-                                                                                                                           \
-    std::unique_ptr<uint8_t[]> unpacked_tensor;                                                                            \
-    SafeInt<size_t> tensor_byte_size = 0;                                                                                  \
-    ORT_RETURN_IF_ERROR(ReadExternalDataForTensor(                                                                         \
-        tensor,                                                                                                            \
-        tensor_proto_dir,                                                                                                  \
-        unpacked_tensor,                                                                                                   \
-        tensor_byte_size));                                                                                                \
-                                                                                                                           \
-    size_t element_count = tensor_byte_size / sizeof(T);                                                                   \
-    ORT_RETURN_IF_NOT(expected_size == element_count, "Expected data size does not match the actual external data size."); \
-    ORT_RETURN_IF_ERROR(onnxruntime::utils::ReadLittleEndian(                                                              \
-        gsl::make_span(reinterpret_cast<char*>(unpacked_tensor.get()), tensor_byte_size),                                  \
-        gsl::make_span(p_data, expected_size)));                                                                           \
-                                                                                                                           \
-    return Status::OK();                                                                                                   \
-  }
-
-DEFINE_UNPACK_EXTERNAL_TENSOR(float)
-DEFINE_UNPACK_EXTERNAL_TENSOR(double)
-DEFINE_UNPACK_EXTERNAL_TENSOR(uint8_t)
-DEFINE_UNPACK_EXTERNAL_TENSOR(int8_t)
-DEFINE_UNPACK_EXTERNAL_TENSOR(int16_t)
-DEFINE_UNPACK_EXTERNAL_TENSOR(uint16_t)
-DEFINE_UNPACK_EXTERNAL_TENSOR(int32_t)
-DEFINE_UNPACK_EXTERNAL_TENSOR(int64_t)
-DEFINE_UNPACK_EXTERNAL_TENSOR(uint64_t)
-DEFINE_UNPACK_EXTERNAL_TENSOR(uint32_t)
-DEFINE_UNPACK_EXTERNAL_TENSOR(bool)
-DEFINE_UNPACK_EXTERNAL_TENSOR(MLFloat16)
-DEFINE_UNPACK_EXTERNAL_TENSOR(BFloat16)
-
-template <>
-Status UnpackTensorWithExternalData(const ONNX_NAMESPACE::TensorProto& /*tensor*/,
-                                    const ORTCHAR_T* /*tensor_proto_dir*/, size_t /*expected_size*/,
-                                    /*out*/ std::string* /*p_data*/) {
-  return ORT_MAKE_STATUS(ONNXRUNTIME, FAIL,
-                         "External data type cannot be STRING.");
-}
-#endif  //!defined(ORT_MINIMAL_BUILD)
-=======
 static Status UnpackTensorWithExternalDataImpl(const ONNX_NAMESPACE::TensorProto& tensor,
                                                const ORTCHAR_T* tensor_proto_dir,
                                                size_t expected_num_elements, size_t element_size,
@@ -350,7 +239,6 @@
 INSTANTIATE_UNPACK_EXTERNAL_TENSOR(bool)
 INSTANTIATE_UNPACK_EXTERNAL_TENSOR(MLFloat16)
 INSTANTIATE_UNPACK_EXTERNAL_TENSOR(BFloat16)
->>>>>>> f649f917
 
 template <>
 Status UnpackTensorWithExternalData(const ONNX_NAMESPACE::TensorProto& /*tensor*/,
@@ -1227,36 +1115,6 @@
                                                                        size_t* out);
 template common::Status GetSizeInBytesFromTensorProto<0>(const ONNX_NAMESPACE::TensorProto& tensor_proto, size_t* out);
 
-<<<<<<< HEAD
-#define CASE_UNPACK(TYPE, ELEMENT_TYPE, DATA_SIZE)                                         \
-  case ONNX_NAMESPACE::TensorProto_DataType::TensorProto_DataType_##TYPE: {                \
-    if (initializer.data_location() == TensorProto_DataLocation_EXTERNAL) {                \
-      ORT_RETURN_IF_ERROR(ReadExternalDataForTensor(                                       \
-          initializer,                                                                     \
-          model_path.IsEmpty() ? nullptr : model_path.ParentPath().ToPathString().c_str(), \
-          unpacked_tensor,                                                                 \
-          tensor_byte_size));                                                              \
-      tensor_data_length = tensor_byte_size;                                               \
-      return Status::OK();                                                                 \
-    } else {                                                                               \
-      size_t element_count = 0;                                                            \
-      if (initializer.has_raw_data()) {                                                    \
-        tensor_byte_size = initializer.raw_data().size();                                  \
-        element_count = tensor_byte_size / sizeof(ELEMENT_TYPE);                           \
-      } else {                                                                             \
-        element_count = initializer.DATA_SIZE();                                           \
-        tensor_byte_size = element_count * sizeof(ELEMENT_TYPE);                           \
-      }                                                                                    \
-      tensor_data_length = tensor_byte_size;                                               \
-      unpacked_tensor.reset(new uint8_t[tensor_data_length]);                              \
-      return onnxruntime::utils::UnpackTensor(                                             \
-          initializer,                                                                     \
-          initializer.has_raw_data() ? initializer.raw_data().data() : nullptr,            \
-          initializer.has_raw_data() ? initializer.raw_data().size() : 0,                  \
-          reinterpret_cast<ELEMENT_TYPE*>(unpacked_tensor.get()), element_count);          \
-    }                                                                                      \
-    break;                                                                                 \
-=======
 #define CASE_UNPACK(TYPE, ELEMENT_TYPE, DATA_SIZE)                              \
   case ONNX_NAMESPACE::TensorProto_DataType::TensorProto_DataType_##TYPE: {     \
     size_t element_count = 0;                                                   \
@@ -1275,16 +1133,10 @@
         initializer.has_raw_data() ? initializer.raw_data().size() : 0,         \
         reinterpret_cast<ELEMENT_TYPE*>(unpacked_tensor.get()), element_count); \
     break;                                                                      \
->>>>>>> f649f917
   }
 
 Status UnpackInitializerData(const onnx::TensorProto& initializer,
                              const Path& model_path,
-<<<<<<< HEAD
-                             std::unique_ptr<uint8_t[]>& unpacked_tensor,
-                             size_t& tensor_data_length) {
-  SafeInt<size_t> tensor_byte_size = tensor_data_length;
-=======
                              std::unique_ptr<unsigned char[]>& unpacked_tensor,
                              size_t& tensor_byte_size_out) {
   SafeInt<size_t> tensor_byte_size;
@@ -1299,7 +1151,6 @@
     return Status::OK();
   }
 
->>>>>>> f649f917
   switch (initializer.data_type()) {
     CASE_UNPACK(FLOAT, float, float_data_size);
     CASE_UNPACK(DOUBLE, double, double_data_size);
