--- conflicted
+++ resolved
@@ -13,19 +13,11 @@
   return onnxruntime::make_unique<OpKernelInfo>(info);
 }
 
-<<<<<<< HEAD
-const Node& OpKernel::Node() const {
-  return op_kernel_info_->node();
-}
-
-const KernelDef& OpKernel::KernelDef() const {
-=======
 const onnxruntime::Node& OpKernel::Node() const {
   return op_kernel_info_->node();
 }
 
 const onnxruntime::KernelDef& OpKernel::KernelDef() const {
->>>>>>> 6285ee23
   return op_kernel_info_->GetKernelDef();
 }
 
