// Copyright (c) Microsoft Corporation. All rights reserved.
// Licensed under the MIT License.

#include "core/providers/cpu/reduction/reduction_ops.h"
#include "core/providers/common.h"
#include "core/util/math_cpuonly.h"
#include "core/providers/cpu/containers.h"
#include "core/platform/threadpool.h"

using namespace std;
namespace onnxruntime {

#define REGISTER_UNARY_ELEMENTWISE_KERNEL(x, sinceVersion)                            \
  ONNX_CPU_OPERATOR_TYPED_KERNEL(                                                     \
      x,                                                                              \
      sinceVersion,                                                                   \
      float,                                                                          \
      KernelDefBuilder().TypeConstraint("T", DataTypeImpl::GetTensorType<float>()),   \
      x<float>);                                                                      \
                                                                                      \
  ONNX_CPU_OPERATOR_TYPED_KERNEL(                                                     \
      x,                                                                              \
      sinceVersion,                                                                   \
      int32_t,                                                                        \
      KernelDefBuilder().TypeConstraint("T", DataTypeImpl::GetTensorType<int32_t>()), \
      x<int32_t>);

#define REGISTER_UNARY_ELEMENTWISE_VERSIONED_KERNEL(x, startVer, endVer)              \
  ONNX_CPU_OPERATOR_VERSIONED_TYPED_KERNEL(                                           \
      x,                                                                              \
      startVer,                                                                       \
      endVer,                                                                         \
      float,                                                                          \
      KernelDefBuilder().TypeConstraint("T", DataTypeImpl::GetTensorType<float>()),   \
      x<float>);                                                                      \
                                                                                      \
  ONNX_CPU_OPERATOR_VERSIONED_TYPED_KERNEL(                                           \
      x,                                                                              \
      startVer,                                                                       \
      endVer,                                                                         \
      int32_t,                                                                        \
      KernelDefBuilder().TypeConstraint("T", DataTypeImpl::GetTensorType<int32_t>()), \
      x<int32_t>);

#define REGISTER_UNARY_ELEMENTWISE_KERNEL_DOUBLE_ONLY(x, sinceVersion)               \
  ONNX_CPU_OPERATOR_TYPED_KERNEL(                                                    \
      x,                                                                             \
      sinceVersion,                                                                  \
      double,                                                                        \
      KernelDefBuilder().TypeConstraint("T", DataTypeImpl::GetTensorType<double>()), \
      x<double>);

#define REGISTER_UNARY_ELEMENTWISE_VERSIONED_KERNEL_DOUBLE_ONLY(x, startVer, endVer) \
  ONNX_CPU_OPERATOR_VERSIONED_TYPED_KERNEL(                                          \
      x,                                                                             \
      startVer,                                                                      \
      endVer,                                                                        \
      double,                                                                        \
      KernelDefBuilder().TypeConstraint("T", DataTypeImpl::GetTensorType<double>()), \
      x<double>);

#define REGISTER_UNARY_ELEMENTWISE_KERNEL_INT64_ONLY(x, sinceVersion)                 \
  ONNX_CPU_OPERATOR_TYPED_KERNEL(                                                     \
      x,                                                                              \
      sinceVersion,                                                                   \
      int64_t,                                                                        \
      KernelDefBuilder().TypeConstraint("T", DataTypeImpl::GetTensorType<int64_t>()), \
      x<int64_t>);

#define REGISTER_UNARY_ELEMENTWISE_VERSIONED_KERNEL_INT64_ONLY(x, startVer, endVer)   \
  ONNX_CPU_OPERATOR_VERSIONED_TYPED_KERNEL(                                           \
      x,                                                                              \
      startVer,                                                                       \
      endVer,                                                                         \
      int64_t,                                                                        \
      KernelDefBuilder().TypeConstraint("T", DataTypeImpl::GetTensorType<int64_t>()), \
      x<int64_t>);

#define REGISTER_UNARY_ELEMENTWISE_KERNEL_INT8_ONLY(x, sinceVersion)                 \
  ONNX_CPU_OPERATOR_TYPED_KERNEL(                                                    \
      x,                                                                             \
      sinceVersion,                                                                  \
      int8_t,                                                                        \
      KernelDefBuilder().TypeConstraint("T", DataTypeImpl::GetTensorType<int8_t>()), \
      x<int8_t>);

#define REGISTER_UNARY_ELEMENTWISE_KERNEL_UINT8_ONLY(x, sinceVersion)                 \
  ONNX_CPU_OPERATOR_TYPED_KERNEL(                                                     \
      x,                                                                              \
      sinceVersion,                                                                   \
      uint8_t,                                                                        \
      KernelDefBuilder().TypeConstraint("T", DataTypeImpl::GetTensorType<uint8_t>()), \
      x<uint8_t>);

REGISTER_UNARY_ELEMENTWISE_VERSIONED_KERNEL(ReduceL1, 1, 10);
REGISTER_UNARY_ELEMENTWISE_KERNEL(ReduceL1, 11);

REGISTER_UNARY_ELEMENTWISE_VERSIONED_KERNEL(ReduceL2, 1, 10);
REGISTER_UNARY_ELEMENTWISE_KERNEL(ReduceL2, 11);

REGISTER_UNARY_ELEMENTWISE_VERSIONED_KERNEL(ReduceLogSum, 1, 10);
REGISTER_UNARY_ELEMENTWISE_KERNEL(ReduceLogSum, 11);

REGISTER_UNARY_ELEMENTWISE_VERSIONED_KERNEL(ReduceLogSumExp, 1, 10);
REGISTER_UNARY_ELEMENTWISE_KERNEL(ReduceLogSumExp, 11);

REGISTER_UNARY_ELEMENTWISE_VERSIONED_KERNEL(ReduceMax, 1, 10);
REGISTER_UNARY_ELEMENTWISE_KERNEL(ReduceMax, 11);
REGISTER_UNARY_ELEMENTWISE_VERSIONED_KERNEL_INT64_ONLY(ReduceMax, 1, 10);
REGISTER_UNARY_ELEMENTWISE_KERNEL_INT64_ONLY(ReduceMax, 11);

REGISTER_UNARY_ELEMENTWISE_KERNEL(ReduceMax, 12);
REGISTER_UNARY_ELEMENTWISE_KERNEL_INT64_ONLY(ReduceMax, 12);
REGISTER_UNARY_ELEMENTWISE_KERNEL_INT8_ONLY(ReduceMax, 12);
REGISTER_UNARY_ELEMENTWISE_KERNEL_UINT8_ONLY(ReduceMax, 12);

REGISTER_UNARY_ELEMENTWISE_VERSIONED_KERNEL(ReduceMean, 1, 10);
REGISTER_UNARY_ELEMENTWISE_KERNEL(ReduceMean, 11);

REGISTER_UNARY_ELEMENTWISE_VERSIONED_KERNEL(ReduceMin, 1, 10);
REGISTER_UNARY_ELEMENTWISE_KERNEL(ReduceMin, 11);
REGISTER_UNARY_ELEMENTWISE_VERSIONED_KERNEL_INT64_ONLY(ReduceMin, 1, 10);
REGISTER_UNARY_ELEMENTWISE_KERNEL_INT64_ONLY(ReduceMin, 11);

REGISTER_UNARY_ELEMENTWISE_KERNEL(ReduceMin, 12);
REGISTER_UNARY_ELEMENTWISE_KERNEL_INT64_ONLY(ReduceMin, 12);
REGISTER_UNARY_ELEMENTWISE_KERNEL_INT8_ONLY(ReduceMin, 12);
REGISTER_UNARY_ELEMENTWISE_KERNEL_UINT8_ONLY(ReduceMin, 12);

REGISTER_UNARY_ELEMENTWISE_VERSIONED_KERNEL(ReduceProd, 1, 10);
REGISTER_UNARY_ELEMENTWISE_KERNEL(ReduceProd, 11);
REGISTER_UNARY_ELEMENTWISE_VERSIONED_KERNEL_INT64_ONLY(ReduceProd, 1, 10);
REGISTER_UNARY_ELEMENTWISE_KERNEL_INT64_ONLY(ReduceProd, 11);

REGISTER_UNARY_ELEMENTWISE_VERSIONED_KERNEL(ReduceSum, 1, 10);
REGISTER_UNARY_ELEMENTWISE_KERNEL(ReduceSum, 11);
REGISTER_UNARY_ELEMENTWISE_VERSIONED_KERNEL_INT64_ONLY(ReduceSum, 1, 10);
REGISTER_UNARY_ELEMENTWISE_KERNEL_INT64_ONLY(ReduceSum, 11);
REGISTER_UNARY_ELEMENTWISE_VERSIONED_KERNEL_DOUBLE_ONLY(ReduceSum, 1, 10);
REGISTER_UNARY_ELEMENTWISE_KERNEL_DOUBLE_ONLY(ReduceSum, 11);

REGISTER_UNARY_ELEMENTWISE_KERNEL(ReduceSumTraining, 1);
REGISTER_UNARY_ELEMENTWISE_KERNEL_INT64_ONLY(ReduceSumTraining, 1);
REGISTER_UNARY_ELEMENTWISE_KERNEL_DOUBLE_ONLY(ReduceSumTraining, 1);

REGISTER_UNARY_ELEMENTWISE_VERSIONED_KERNEL(ReduceSumSquare, 1, 10);
REGISTER_UNARY_ELEMENTWISE_KERNEL(ReduceSumSquare, 11);
REGISTER_UNARY_ELEMENTWISE_VERSIONED_KERNEL_DOUBLE_ONLY(ReduceSumSquare, 1, 10);
REGISTER_UNARY_ELEMENTWISE_KERNEL_DOUBLE_ONLY(ReduceSumSquare, 11);

REGISTER_UNARY_ELEMENTWISE_VERSIONED_KERNEL(ArgMax, 1, 10);
REGISTER_UNARY_ELEMENTWISE_VERSIONED_KERNEL(ArgMax, 11, 11);
REGISTER_UNARY_ELEMENTWISE_KERNEL(ArgMax, 12);
REGISTER_UNARY_ELEMENTWISE_VERSIONED_KERNEL(ArgMin, 1, 10);
REGISTER_UNARY_ELEMENTWISE_VERSIONED_KERNEL(ArgMin, 11, 11);
REGISTER_UNARY_ELEMENTWISE_KERNEL(ArgMin, 12);

namespace contrib {
#define REGISTER_REDUCESUMTRAINING_KERNEL_TYPED(T)                \
  ONNX_OPERATOR_TYPED_KERNEL_EX(                                  \
      ReduceSumTraining,                                          \
      kMSDomain,                                                  \
      1,                                                          \
      T,                                                          \
      kCpuExecutionProvider,                                      \
      KernelDefBuilder()                                          \
          .TypeConstraint("T", DataTypeImpl::GetTensorType<T>()), \
      ReduceSumTraining<T>);

REGISTER_REDUCESUMTRAINING_KERNEL_TYPED(float)
REGISTER_REDUCESUMTRAINING_KERNEL_TYPED(double)
REGISTER_REDUCESUMTRAINING_KERNEL_TYPED(int32_t)
REGISTER_REDUCESUMTRAINING_KERNEL_TYPED(int64_t)
}  // namespace contrib

// When all reduce axes are located at the tail of the dims, quite general cases, transpose and extra
// copy could be skipped to improve performance. If required by check_no_transpose = true, then
// the calling code will check if the data was transposed and act accordingly.
// return value: true means transposedInputData is not created/copied, input tensor data could
// be directly used as row major matrix [block_size, blocks], where blocks is the
// size of each reduce.
// `input_shape_override` overrides the shape of `input` for compute purposes.
template <typename T>
bool PrepareForReduce(const Tensor* input_tensor_ptr,
                      FastAllocVector<T>& transposed_input_data,
                      int64_t& block_size,
                      int64_t& blocks,
                      const std::vector<int64_t>& axes_,
                      bool keepdims_,
                      /*out*/ std::vector<int64_t>& reduced_dims,
                      bool check_no_transpose = false,
                      const TensorShape* input_shape_override = nullptr) {
  ORT_ENFORCE(input_tensor_ptr != nullptr, "Input to be reduced is null");

  if (input_shape_override) {
    ORT_ENFORCE(input_tensor_ptr->Shape().Size() == input_shape_override->Size(),
                "The input shape override's size does not match the input tensor's shape size");
  }

  const Tensor& input = *input_tensor_ptr;
  const auto& input_shape = input_shape_override ? *input_shape_override : input.Shape();

  size_t ndim = input_shape.NumDimensions();

  // Scalar tensor
  if (ndim == 0) {
    if (!check_no_transpose) {
      auto size = input_shape.Size();
      assert(size == 1);
      transposed_input_data.resize(size, 0);
      T* to_data = &transposed_input_data[0];
      *to_data = *input.Data<T>();
    }
    block_size = blocks = 1;
    return true;
  }

  std::vector<int64_t> axes;
  axes.reserve(axes_.size());
  for (int64_t axis : axes_) {
    axes.push_back(HandleNegativeAxis(axis, static_cast<int64_t>(ndim)));
  }

  if (axes.empty()) {
    // This is the default case for non-arg kind reductions. Reduce on all dimensions.
    for (size_t i = 0; i < ndim; i++) {
      axes.push_back(i);
    }
  }

  std::sort(axes.begin(), axes.end());

  // If all reduced axes are located at the tail of the input shape, then copy could be skipped is required
  bool need_copy = true;
  if (axes.size() <= ndim &&
      axes.front() == static_cast<int64_t>(ndim - axes.size()) &&
      axes.back() == static_cast<int64_t>(ndim) - 1) {
    need_copy = false;
  }

  std::vector<bool> keep_axis(ndim, true);
  for (auto i : axes) {
    keep_axis[i] = false;
  }

  //transpose the input so that all to-be-reduced axes are at the head
  std::vector<int64_t> transposed_axes(axes.begin(), axes.end());
  for (size_t i = 0; i < ndim; ++i) {
    if (keep_axis[i]) {
      transposed_axes.push_back(i);
    }
  }

  std::vector<int64_t> new_dims(transposed_axes.size());
  for (size_t i = 0; i < transposed_axes.size(); ++i) {
    new_dims[i] = input_shape.GetDims().at(transposed_axes[i]);
  }

  int num_axes = static_cast<int>(transposed_axes.size());
  auto in_dims = input_shape.GetDims();

  // Measure amount of contiguous data we can copy at once
  int64_t blocksize = 1;
  int n_shared_idxs = 0;
  for (int i = num_axes - 1; i >= 0; --i) {
    if (transposed_axes[i] == i) {
      blocksize *= new_dims[i];
      ++n_shared_idxs;
    } else {
      break;
    }
  }

  const T* from_data = input.template Data<T>();
  size_t count = input_shape.Size();

  //set to-be-reduced axes to one. squeeze is keepdims_ is false
  int64_t first_dim = 1;
  reduced_dims.reserve(in_dims.size());

  for (size_t i = 0; i < in_dims.size(); i++) {
    const auto in_dim = in_dims[i];
    if (keep_axis[i]) {
      reduced_dims.push_back(in_dim);
    } else {
      first_dim *= in_dim;
      if (keepdims_) {
        reduced_dims.push_back(in_dim == 0 ? 0 : 1);
      } else {
        // as we are reducing on this axis and not keeping a dim for it, we can't drop a dim value of 0.
        // e.g. if input was {3, 0, 2} and we reduced on axis 1 without keeping it, the output shape would be
        // {3, 2} which is invalid given the input was empty.
        // note that if we do keep the dim the output shape will have a 0 in it,
        // which is still valid for an empty tensor, so allow that.
        ORT_ENFORCE(in_dim != 0,
                    "Can't reduce on dim with value of 0 if 'keepdims' is false. "
                    "Invalid output shape would be produced. input_shape:",
                    input_shape);
      }
    }
  }

  auto num_elements = input_shape.Size();

  // edge case. one or more input dims with value of 0.
  if (num_elements == 0) {
    block_size = blocks = 0;
    return true;
  }

  if (0 == first_dim) {
    return false;
  }

  block_size = num_elements / first_dim;
  blocks = first_dim;

  if (!need_copy && check_no_transpose) {
    return true;
  }

  transposed_input_data.resize(input_shape.Size(), 0);
  T* to_data = &transposed_input_data[0];
  if (num_axes < 2 || n_shared_idxs == num_axes) {
    memcpy(to_data, from_data, count * sizeof(T));
    return false;
  }

  int itr_axes = num_axes - n_shared_idxs;

  // Calculate strides
  std::vector<int64_t> stride_x(itr_axes, 0);
  for (size_t i = 0; static_cast<int>(i) < itr_axes; i++) {
    stride_x[i] = 1;
    for (size_t j = transposed_axes[i] + 1; static_cast<int>(j) < itr_axes; j++) {
      stride_x[i] *= in_dims[j];
    }
  }

  std::vector<int64_t> itr_idxs(itr_axes, 0);

  // Branch here to avoid branching within the loop
  if (blocksize > 1) {
    for (size_t index = 0; index < (count / blocksize); index++) {
      int64_t from_index = 0;
      for (int i = 0; i < itr_axes; ++i) {
        from_index += stride_x[i] * itr_idxs[i];
      }

      memcpy(
          to_data + blocksize * index,
          from_data + blocksize * from_index,
          blocksize * sizeof(T));

      ++itr_idxs[itr_axes - 1];
      for (int i = itr_axes - 1; i >= 1; --i) {
        auto expected_dim = new_dims[i];
        if (itr_idxs[i] < expected_dim) {
          break;
        }
        itr_idxs[i] %= expected_dim;
        ++itr_idxs[i - 1];
      }
    }
  } else {
    for (size_t index = 0; index < count; index++) {
      int64_t from_index = 0;
      for (int i = 0; i < itr_axes; ++i) {
        from_index += stride_x[i] * itr_idxs[i];
      }

      *(to_data + index) = *(from_data + from_index);

      ++itr_idxs[itr_axes - 1];
      for (int i = itr_axes - 1; i >= 1; --i) {
        auto expected_dim = new_dims[i];
        if (itr_idxs[i] < expected_dim) {
          break;
        }
        itr_idxs[i] %= expected_dim;
        ++itr_idxs[i - 1];
      }
    }
  }
  return false;
}

template <typename T>
Status ReduceL1<T>::Compute(OpKernelContext* ctx) const {
  FastAllocVector<T> transposed_input_data(GetAllocator<T>(*ctx));
  int64_t block_size;
  int64_t blocks;
  std::vector<int64_t> reduced_dims;

  const Tensor* input = ctx->Input<Tensor>(0);

  bool no_transpose = PrepareForReduce<T>(input, transposed_input_data, block_size, blocks, axes_, keepdims_, reduced_dims, true);

  Tensor* reduced = ctx->Output(0, reduced_dims);

  T* output_data = reduced->template MutableData<T>();

  if (no_transpose) {
    const T* input_data = input->template Data<T>();

    for (int64_t i = 0; i < block_size; ++i) {
      output_data[i] = ConstEigenVectorMap<T>(input_data + (i * blocks), blocks).cwiseAbs().sum();
    }
  } else {
    EigenVectorMap<T> out_vec(output_data, block_size);
    out_vec = ConstEigenMatrixMap<T>(&transposed_input_data[0], block_size, blocks).cwiseAbs().rowwise().sum();
  }

  return Status::OK();
}

template <typename T>
Status ReduceL2<T>::Compute(OpKernelContext* ctx) const {
  FastAllocVector<T> transposed_input_data(GetAllocator<T>(*ctx));
  int64_t block_size;
  int64_t blocks;
  std::vector<int64_t> reduced_dims;

  const Tensor* input = ctx->Input<Tensor>(0);

  bool no_transpose = PrepareForReduce<T>(input, transposed_input_data, block_size, blocks, axes_, keepdims_, reduced_dims, true);

  Tensor* reduced = ctx->Output(0, reduced_dims);

  T* output_data = reduced->template MutableData<T>();

  if (no_transpose) {
    const T* input_data = input->template Data<T>();

    for (int64_t i = 0; i < block_size; ++i) {
      output_data[i] = ConstEigenVectorMap<T>(input_data + (i * blocks), blocks).norm();
    }
  } else {
    EigenVectorMap<T> out_vec(output_data, block_size);
    out_vec = ConstEigenMatrixMap<T>(&transposed_input_data[0], block_size, blocks).rowwise().norm();
  }

  return Status::OK();
}

template <typename T>
Status ReduceLogSum<T>::Compute(OpKernelContext* ctx) const {
  FastAllocVector<T> transposed_input_data(GetAllocator<T>(*ctx));
  int64_t block_size;
  int64_t blocks;
  std::vector<int64_t> reduced_dims;

  const Tensor* input = ctx->Input<Tensor>(0);

  bool no_transpose = PrepareForReduce<T>(input, transposed_input_data, block_size, blocks, axes_, keepdims_, reduced_dims, true);

  Tensor* reduced = ctx->Output(0, reduced_dims);

  T* output_data = reduced->template MutableData<T>();

  if (no_transpose) {
    const T* input_data = input->template Data<T>();

    for (int64_t i = 0; i < block_size; ++i) {
      output_data[i] = ConstEigenVectorMap<T>(input_data + (i * blocks), blocks).sum();
    }
  } else {
    EigenVectorMap<T> out_vec(output_data, block_size);
    out_vec = ConstEigenMatrixMap<T>(&transposed_input_data[0], block_size, blocks).rowwise().sum();
  }

  for (int j = 0; j < block_size; ++j) {
    *(output_data) = static_cast<T>(std::log(*(output_data)));
    ++output_data;
  }

  return Status::OK();
}

template <typename T>
Status ReduceLogSumExp<T>::Compute(OpKernelContext* ctx) const {
  FastAllocVector<T> transposed_input_data(GetAllocator<T>(*ctx));
  int64_t block_size;
  int64_t blocks;
  std::vector<int64_t> reduced_dims;
  const Tensor* input = ctx->Input<Tensor>(0);

  PrepareForReduce<T>(input, transposed_input_data, block_size, blocks, axes_, keepdims_, reduced_dims);

  Tensor* reduced = ctx->Output(0, reduced_dims);

  T* output_data = reduced->template MutableData<T>();

  for (int j = 0; j < block_size; ++j) {
    T max_value = std::numeric_limits<T>::lowest();
    for (int i = 0; i < blocks; ++i) {
      max_value = std::max(max_value, transposed_input_data[i * block_size + j]);
    }
    T scaled_exp_sum = 0;
    for (int i = 0; i < blocks; ++i) {
      scaled_exp_sum += static_cast<T>(std::exp(transposed_input_data[i * block_size + j] - max_value));
    }
    *(output_data++) = static_cast<T>(std::log(scaled_exp_sum) + max_value);
  }
  return Status::OK();
}

template <typename T>
Status ReduceMax<T>::Compute(OpKernelContext* ctx) const {
  FastAllocVector<T> transposed_input_data(GetAllocator<T>(*ctx));
  int64_t block_size;
  int64_t blocks;
  std::vector<int64_t> reduced_dims;
  const Tensor* input = ctx->Input<Tensor>(0);

  bool no_transpose = PrepareForReduce<T>(input, transposed_input_data, block_size, blocks, axes_, keepdims_, reduced_dims, true);

  Tensor* reduced = ctx->Output(0, reduced_dims);

  T* output_data = reduced->template MutableData<T>();

  if (no_transpose) {
    const T* input_data = input->template Data<T>();

    for (int64_t i = 0; i < block_size; ++i) {
      output_data[i] = ConstEigenVectorMap<T>(input_data + (i * blocks), blocks).maxCoeff();
    }
  } else {
    EigenVectorMap<T> out_vec(output_data, block_size);
    out_vec = ConstEigenMatrixMap<T>(&transposed_input_data[0], block_size, blocks).rowwise().maxCoeff();
  }

  return Status::OK();
}

template <typename T>
Status ReduceMean<T>::Compute(OpKernelContext* ctx) const {
  FastAllocVector<T> transposed_input_data(GetAllocator<T>(*ctx));
  int64_t block_size;
  int64_t blocks;
  std::vector<int64_t> reduced_dims;
  const Tensor* input = ctx->Input<Tensor>(0);

  bool no_transpose = PrepareForReduce<T>(input, transposed_input_data, block_size, blocks, axes_, keepdims_, reduced_dims, true);

  Tensor* reduced = ctx->Output(0, reduced_dims);

  T* output_data = reduced->template MutableData<T>();

  if (no_transpose) {
    const T* input_data = ctx->Input<Tensor>(0)->template Data<T>();
    auto lambda = [input_data, blocks, output_data](ptrdiff_t i) {
      output_data[i] = ConstEigenVectorMap<T>(input_data + (i * blocks), blocks).mean();
    };
    concurrency::ThreadPool::TryBatchParallelFor(ctx->GetOperatorThreadPool(), block_size, lambda, 0);
  } else {
    EigenVectorMap<T> out_vec(output_data, block_size);
    out_vec = ConstEigenMatrixMap<T>(&transposed_input_data[0], block_size, blocks).rowwise().mean();
  }

  return Status::OK();
}

template <typename T>
Status ReduceMin<T>::Compute(OpKernelContext* ctx) const {
  FastAllocVector<T> transposed_input_data(GetAllocator<T>(*ctx));
  int64_t block_size;
  int64_t blocks;
  std::vector<int64_t> reduced_dims;
  const Tensor* input = ctx->Input<Tensor>(0);

  bool no_transpose = PrepareForReduce<T>(input, transposed_input_data, block_size, blocks, axes_, keepdims_, reduced_dims, true);

  Tensor* reduced = ctx->Output(0, reduced_dims);

  T* output_data = reduced->template MutableData<T>();

  if (no_transpose) {
    const T* input_data = input->template Data<T>();

    for (int64_t i = 0; i < block_size; ++i) {
      output_data[i] = ConstEigenVectorMap<T>(input_data + (i * blocks), blocks).minCoeff();
    }
  } else {
    EigenVectorMap<T> out_vec(output_data, block_size);
    out_vec = ConstEigenMatrixMap<T>(&transposed_input_data[0], block_size, blocks).rowwise().minCoeff();
  }

  return Status::OK();
}

template <typename T>
Status ReduceProd<T>::Compute(OpKernelContext* ctx) const {
  FastAllocVector<T> transposed_input_data(GetAllocator<T>(*ctx));
  int64_t block_size;
  int64_t blocks;
  std::vector<int64_t> reduced_dims;
  const Tensor* input = ctx->Input<Tensor>(0);

  bool no_transpose = PrepareForReduce<T>(input, transposed_input_data, block_size, blocks, axes_, keepdims_, reduced_dims, true);

  Tensor* reduced = ctx->Output(0, reduced_dims);

  T* output_data = reduced->template MutableData<T>();

  if (no_transpose) {
    const T* input_data = input->template Data<T>();

    for (int64_t i = 0; i < block_size; ++i) {
      output_data[i] = ConstEigenVectorMap<T>(input_data + (i * blocks), blocks).prod();
    }
  } else {
    EigenVectorMap<T> out_vec(output_data, block_size);
    out_vec = ConstEigenMatrixMap<T>(&transposed_input_data[0], block_size, blocks).rowwise().prod();
  }

  return Status::OK();
}

template <typename T>
static void ReduceSumCore(const T* input_data, T* output_data, bool no_transpose,
                          int64_t blocks, int64_t block_size, FastAllocVector<T>& transposed_input_data,
                          concurrency::ThreadPool* tp) {
  if (no_transpose) {
    auto lambda = [input_data, blocks, output_data](ptrdiff_t i) {

      // The ConstEigenMatrixMap type is expanded to work around a MS compiler issue
      output_data[i] = Eigen::Map<const Eigen::Matrix<T, Eigen::Dynamic, 1>>(input_data + (i * blocks), blocks).sum();
    };
    concurrency::ThreadPool::TryBatchParallelFor(tp, block_size, lambda, 0);
  } else {
    EigenVectorMap<T> out_vec(output_data, block_size);
    out_vec = ConstEigenMatrixMap<T>(&transposed_input_data[0], block_size, blocks).rowwise().sum();
  }
}

template <typename T>
Tensor ReduceSum<T>::Impl(const Tensor& input, const std::vector<int64_t>& reduce_axes,
                          AllocatorPtr allocator, concurrency::ThreadPool* tp, bool keep_dims,
                          const TensorShape* input_shape_override) {
  FastAllocVector<T> transposed_input_data(allocator);
  int64_t block_size;
  int64_t blocks;
  std::vector<int64_t> reduced_dims;

  bool no_transpose = PrepareForReduce<T>(&input, transposed_input_data, block_size, blocks,
                                          reduce_axes, keep_dims, reduced_dims, true, input_shape_override);

  Tensor output(input.DataType(), reduced_dims, allocator);

  ReduceSumCore(input.template Data<T>(), output.template MutableData<T>(),
                no_transpose, blocks, block_size, transposed_input_data, tp);

  return output;
}

template <typename T>
Status ReduceSum<T>::Compute(OpKernelContext* ctx) const {
  FastAllocVector<T> transposed_input_data(GetAllocator<T>(*ctx));
  int64_t block_size;
  int64_t blocks;
  std::vector<int64_t> reduced_dims;
  const Tensor* input = ctx->Input<Tensor>(0);

  bool no_transpose = PrepareForReduce<T>(input, transposed_input_data, block_size, blocks, axes_, keepdims_, reduced_dims, true);

  auto* output = ctx->Output(0, reduced_dims);

  ReduceSumCore(input->template Data<T>(), output->template MutableData<T>(),
                no_transpose, blocks, block_size, transposed_input_data, ctx->GetOperatorThreadPool());

  return Status::OK();
}

template <typename T>
Status ReduceSumTraining<T>::Compute(OpKernelContext* ctx) const {
  FastAllocVector<T> transposed_input_data(GetAllocator<T>(*ctx));
  int64_t block_size;
  int64_t blocks;
  std::vector<int64_t> reduced_dims;
  const Tensor* input = ctx->Input<Tensor>(0);

  //override the attribute value with the input value for reduction_axes
  const Tensor* axes_tensor = ctx->Input<Tensor>(1);
  ORT_ENFORCE(axes_tensor != nullptr, "Axes input is null");
  ORT_ENFORCE(axes_tensor->Shape().NumDimensions() == 1,
              "An axes tensor must be a vector tensor.");
  auto nDims = static_cast<size_t>(axes_tensor->Shape()[0]);
  const auto* data = axes_tensor->template Data<int64_t>();
  std::vector<int64_t> axes(data, data + nDims);
<<<<<<< HEAD
  if (axes.size() > 0) {
    ORT_ENFORCE(noop_with_empty_axes_ == false, "Noop when axes is not empty is not allowed.");
  }
=======
>>>>>>> 3a1af253

  // empty axes and no-op
  if (axes.empty() && noop_with_empty_axes_) {
    auto* output = ctx->Output(0, input->Shape());
<<<<<<< HEAD
    memcpy(output->template MutableData<T>(), input->template Data<T>(), input->SizeInBytes() * sizeof(T));
=======
    memcpy(output->template MutableData<T>(), input->template Data<T>(), input->Shape().Size() * sizeof(T));
>>>>>>> 3a1af253
    return Status::OK();
  }

  bool no_transpose = PrepareForReduce<T>(input, transposed_input_data, block_size, blocks, axes, keepdims_, reduced_dims, true);

  auto* output = ctx->Output(0, reduced_dims);

  ReduceSumCore(input->template Data<T>(), output->template MutableData<T>(),
                no_transpose, blocks, block_size, transposed_input_data, ctx->GetOperatorThreadPool());

  return Status::OK();
}

template <typename T>
Status ReduceSumSquare<T>::Compute(OpKernelContext* ctx) const {
  FastAllocVector<T> transposed_input_data(GetAllocator<T>(*ctx));
  int64_t block_size;
  int64_t blocks;
  std::vector<int64_t> reduced_dims;
  const Tensor* input = ctx->Input<Tensor>(0);

  bool no_transpose = PrepareForReduce<T>(input, transposed_input_data, block_size, blocks, axes_, keepdims_, reduced_dims, true);

  Tensor* reduced = ctx->Output(0, reduced_dims);

  T* output_data = reduced->template MutableData<T>();

  if (no_transpose) {
    const T* input_data = input->template Data<T>();

    for (int64_t i = 0; i < block_size; ++i) {
      output_data[i] = ConstEigenVectorMap<T>(input_data + (i * blocks), blocks).squaredNorm();
    }
  } else {
    EigenVectorMap<T> out_vec(output_data, block_size);
    out_vec = ConstEigenMatrixMap<T>(&transposed_input_data[0], block_size, blocks).rowwise().squaredNorm();
  }

  return Status::OK();
}

template <typename T>
Status ArgMax<T>::Compute(OpKernelContext* ctx) const {
  FastAllocVector<T> transposed_input_data(GetAllocator<T>(*ctx));
  int64_t block_size;
  int64_t blocks;

  std::vector<int64_t> reduced_dims;
  const Tensor* input = ctx->Input<Tensor>(0);

  bool no_transpose = PrepareForReduce<T>(input, transposed_input_data, block_size, blocks, axes_, keepdims_, reduced_dims, true);

  Tensor* reduced = ctx->Output(0, reduced_dims);
  int64_t* output_data = reduced->template MutableData<int64_t>();
  Eigen::MatrixXf::Index maxIndex;

  if (no_transpose) {
    const T* input_data = ctx->Input<Tensor>(0)->template Data<T>();
    if (select_last_index_) {
      assert(blocks > 0);
      for (int64_t i = 0; i < block_size; ++i) {
        gsl::span<const T> row(input_data, blocks);
        auto first = row.cbegin();
        auto const end = row.cend();
        auto max_el = first;
        while (++first < end) {
          if (*first >= *max_el) {
            max_el = first;
          }
        }
        *(output_data++) = max_el - row.cbegin();
        input_data += blocks;
      }
    } else {
      for (int64_t i = 0; i < block_size; ++i) {
        ConstEigenVectorMap<T>(input_data + (i * blocks), blocks).maxCoeff(&maxIndex);
        *(output_data++) = maxIndex;
      }
    }
  } else {
    auto matrixData = ConstEigenMatrixMap<T>(&transposed_input_data[0], block_size, blocks);
    if (select_last_index_) {
      for (int i = 0; i < block_size; ++i) {
        int idx = 0;
        T max_val = matrixData(i, 0);
        for (int c = 1; c < blocks; ++c) {
          auto val = matrixData(i, c);
          if (val >= max_val) {
            idx = c;
            max_val = val;
          }
        }
        *(output_data++) = idx;
      }
    } else {
      for (int i = 0; i < block_size; ++i) {
        matrixData.row(i).maxCoeff(&maxIndex);
        *(output_data++) = maxIndex;
      }
    }
  }

  return Status::OK();
}

template <typename T>
Status ArgMin<T>::Compute(OpKernelContext* ctx) const {
  FastAllocVector<T> transposed_input_data(GetAllocator<T>(*ctx));
  int64_t block_size;
  int64_t blocks;

  std::vector<int64_t> reduced_dims;
  const Tensor* input = ctx->Input<Tensor>(0);

  bool no_transpose = PrepareForReduce<T>(input, transposed_input_data, block_size, blocks, axes_, keepdims_, reduced_dims, true);

  Tensor* reduced = ctx->Output(0, reduced_dims);
  int64_t* output_data = reduced->template MutableData<int64_t>();
  Eigen::MatrixXf::Index minIndex;

  if (no_transpose) {
    const T* input_data = ctx->Input<Tensor>(0)->template Data<T>();
    if (select_last_index_) {
      assert(blocks > 0);
      for (int64_t i = 0; i < block_size; ++i) {
        gsl::span<const T> row(input_data, blocks);
        auto first = row.cbegin();
        auto const end = row.cend();
        auto min_el = first;
        while (++first < end) {
          if (*first <= *min_el) {
            min_el = first;
          }
        }
        *(output_data++) = min_el - row.cbegin();
        input_data += blocks;
      }
    } else {
      for (int64_t i = 0; i < block_size; ++i) {
        ConstEigenVectorMap<T>(input_data + (i * blocks), blocks).minCoeff(&minIndex);
        *(output_data++) = minIndex;
      }
    }
  } else {
    auto matrixData = ConstEigenMatrixMap<T>(&transposed_input_data[0], block_size, blocks);
    if (select_last_index_) {
      for (int i = 0; i < block_size; ++i) {
        int idx = 0;
        T min_val = matrixData(i, 0);
        for (int c = 1; c < blocks; ++c) {
          auto val = matrixData(i, c);
          if (val <= min_val) {
            idx = c;
            min_val = val;
          }
        }
        *(output_data++) = idx;
      }
    } else {
      for (int i = 0; i < block_size; ++i) {
        matrixData.row(i).minCoeff(&minIndex);
        *(output_data++) = minIndex;
      }
    }
  }

  return Status::OK();
}

// Explicit template instantiation -
// Even though there are kernels registered for ReduceSum op for these types,
// these are needed because we seem to get linker errors without these when the linker
// tries to resolve symbols in the einsum_auxiliary_ops obj file
template class ReduceSum<float>;
template class ReduceSum<int32_t>;
template class ReduceSum<double>;
template class ReduceSum<int64_t>;

}  // namespace onnxruntime<|MERGE_RESOLUTION|>--- conflicted
+++ resolved
@@ -688,21 +688,14 @@
   auto nDims = static_cast<size_t>(axes_tensor->Shape()[0]);
   const auto* data = axes_tensor->template Data<int64_t>();
   std::vector<int64_t> axes(data, data + nDims);
-<<<<<<< HEAD
   if (axes.size() > 0) {
     ORT_ENFORCE(noop_with_empty_axes_ == false, "Noop when axes is not empty is not allowed.");
   }
-=======
->>>>>>> 3a1af253
 
   // empty axes and no-op
   if (axes.empty() && noop_with_empty_axes_) {
     auto* output = ctx->Output(0, input->Shape());
-<<<<<<< HEAD
     memcpy(output->template MutableData<T>(), input->template Data<T>(), input->SizeInBytes() * sizeof(T));
-=======
-    memcpy(output->template MutableData<T>(), input->template Data<T>(), input->Shape().Size() * sizeof(T));
->>>>>>> 3a1af253
     return Status::OK();
   }
 
