#pragma once

#include "precomp.h"
#include "GraphDescBuilder.h"
#include "ExecutionProvider.h"
#include "GraphPartitioner.h"
#include "FusedGraphKernel.h"
#include "MLOperatorAuthorImpl.h"
<<<<<<< HEAD
#include "DmlBufferRegion.h"
=======
#include "DmlReusedCommandListState.h"
>>>>>>> 05acfb90

using Windows::AI::MachineLearning::Adapter::IWinmlExecutionProvider;

namespace Dml
{
namespace DmlGraphFusionHelper
{
    template <typename T>
    static T AlignToPow2(T offset, T alignment)
    {
        static_assert(std::is_unsigned_v<T>);
        assert(alignment != 0);
        assert((alignment & (alignment - 1)) == 0);
        return (offset + alignment - 1) & ~(alignment - 1);
    }

    Microsoft::WRL::ComPtr<ID3D12Resource>
    CreateResource(
        const ExecutionProviderImpl* provider,
        const std::byte* tensorPtr,
        size_t tensorByteSize);

    Microsoft::WRL::ComPtr<ID3D12Resource>
    CreateCpuResource(
        const ExecutionProviderImpl* provider,
        const std::byte* tensorPtr,
        size_t tensorByteSize);

    D3D12BufferRegion UnwrapTensor(
        Windows::AI::MachineLearning::Adapter::IWinmlExecutionProvider* winmlProvider,
        const onnxruntime::Tensor* tensor,
        uint64_t* allocId);

    std::unordered_map<const onnx::TensorProto*, std::vector<uint32_t>>
    GetInitializerToPartitionMap(
        const onnxruntime::GraphViewer& graph,
        gsl::span<std::unique_ptr<GraphPartition>> partitions
    );

    template <size_t AllocatorSize>
    void ConvertGraphDesc(
        const Dml::GraphDescBuilder::GraphDesc& graphDesc,
        const uint32_t inputCount,
        const uint32_t outputCount,
        IDMLDevice* device,
        StackAllocator<AllocatorSize>& allocator,
        const std::unordered_map<uint32_t, uint32_t>* serializedGraphInputIndexToSubgraphInputIndex,
        const std::unordered_map<std::string_view, uint32_t>* serializedGraphLargeConstantNameToSubgraphInputIndex,
        _Out_ DML_GRAPH_DESC& dmlGraphDesc,
        _Inout_ std::vector<ComPtr<IDMLOperator>>& dmlOperators,
        _Inout_ std::vector<DML_GRAPH_NODE_DESC>& dmlGraphNodes,
        _Inout_ std::vector<DML_GRAPH_EDGE_DESC>& dmlInputEdges,
        _Inout_ std::vector<DML_GRAPH_EDGE_DESC>& dmlOutputEdges,
        _Inout_ std::vector<DML_GRAPH_EDGE_DESC>& dmlIntermediateEdges);

    onnxruntime::IndexedSubGraph CreateIndexedSubGraph(
        GraphPartition* partition,
        uint32_t partitionIndex,
        const std::string& partitionKernelPrefix);

    std::unordered_map<std::string, GraphNodeProperties> CreatePartitionNodePropsMap(
        const onnxruntime::Graph& graph,
        const onnxruntime::IndexedSubGraph& indexedSubGraph,
        std::unordered_map<const onnxruntime::Node*, GraphNodeProperties>&& graphNodePropertyMap);

    Microsoft::WRL::ComPtr<IDMLCompiledOperator> TryCreateCompiledOperator(
        const GraphDescBuilder::GraphDesc& graphDesc,
        const onnxruntime::IndexedSubGraph& indexedSubGraph,
        const ExecutionProviderImpl* providerImpl,
        const std::unordered_map<uint32_t, uint32_t>* serializedGraphInputIndexToSubgraphInputIndex,
        const std::unordered_map<std::string_view, uint32_t>* serializedGraphLargeConstantNameToSubgraphInputIndex);

    void FusePartitionAndRegisterKernel(
        const uint32_t partitionIndex,
        onnxruntime::Graph& graph,
        onnxruntime::KernelRegistry* registryForPartitionKernels,
        const std::unordered_map<std::string, std::pair<const ONNX_NAMESPACE::TensorProto*, bool>>& initializerNameToInitializerMap,
        const ExecutionProviderImpl* providerImpl,
        const onnxruntime::IndexedSubGraph& indexedSubGraph,
        std::vector<uint8_t>&& isInputsUploadedByDmlEP,
        const GraphDescBuilder::GraphDesc& graphDesc,
        Microsoft::WRL::ComPtr<IDMLCompiledOperator> compiledExecutionPlanOperator,
        const bool graphSerializationEnabled,
        const std::unordered_map<uint32_t, uint32_t>* serializedGraphInputIndexToSubgraphInputIndex = nullptr,
        const std::unordered_map<std::string_view, uint32_t>* serializedGraphLargeConstantNameToSubgraphInputIndex = nullptr);

    void RegisterDynamicKernel(
        onnxruntime::Graph& graph,
        onnxruntime::KernelRegistry* registryForPartitionKernels,
        const ExecutionProviderImpl* providerImpl,
        std::unordered_map<const onnxruntime::Node*, GraphNodeProperties> graphNodePropertyMap,
        const std::unordered_set<std::string>& dynamicCpuInputMap,
        std::shared_ptr<const onnxruntime::IndexedSubGraph> indexedSubGraph,
        std::unordered_map<std::string, std::pair<const ONNX_NAMESPACE::TensorProto*, bool>>&& isInitializerTransferable);

    std::unique_ptr<DmlReusedCommandListState> BuildReusableCommandList(
        IExecutionProvider* provider,
        IDMLCompiledOperator* compiledExecutionPlanOperator,
        ID3D12Resource* persistentResource,
        std::optional<DML_BUFFER_BINDING> persistentResourceBinding);

    void ExecuteReusableCommandList(
        onnxruntime::OpKernelContext* kernelContext,
        DmlReusedCommandListState& commandListState,
        IDMLCompiledOperator* compiledExecutionPlanOperator,
        const onnxruntime::OpKernelInfo& kernelInfo,
        gsl::span<const uint8_t> isInputsUploadedByDmlEP,
        const std::vector<bool>& inputsUsed,
        gsl::span<const Microsoft::WRL::ComPtr<ID3D12Resource>> nonOwnedGraphInputsFromInitializers,
        const Windows::AI::MachineLearning::Adapter::EdgeShapes& outputShapes,
        IWinmlExecutionProvider* winmlProvider,
        IExecutionProvider* provider,
        IUnknown* persistentResourceAllocatorUnknown,
        bool keepTemporaryResourceAlive);
}
}<|MERGE_RESOLUTION|>--- conflicted
+++ resolved
@@ -6,11 +6,8 @@
 #include "GraphPartitioner.h"
 #include "FusedGraphKernel.h"
 #include "MLOperatorAuthorImpl.h"
-<<<<<<< HEAD
 #include "DmlBufferRegion.h"
-=======
 #include "DmlReusedCommandListState.h"
->>>>>>> 05acfb90
 
 using Windows::AI::MachineLearning::Adapter::IWinmlExecutionProvider;
 
@@ -123,7 +120,6 @@
         const Windows::AI::MachineLearning::Adapter::EdgeShapes& outputShapes,
         IWinmlExecutionProvider* winmlProvider,
         IExecutionProvider* provider,
-        IUnknown* persistentResourceAllocatorUnknown,
         bool keepTemporaryResourceAlive);
 }
 }