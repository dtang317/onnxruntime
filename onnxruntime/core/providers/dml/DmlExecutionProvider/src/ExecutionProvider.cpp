--- conflicted
+++ resolved
@@ -21,7 +21,6 @@
 #include "core/framework/fallback_cpu_capability.h"
 #include "core/framework/bfc_arena.h"
 #include "DmlCommittedResourceWrapper.h"
-<<<<<<< HEAD
 #include "DmlBufferRegion.h"
 #include "DmlReservedResourceAllocatorWrapper.h"
 #include "DmlGpuAllocator.h"
@@ -29,11 +28,9 @@
 #include "DmlTaggedPointer.h"
 #include "DmlExternalGpuAllocator.h"
 #include "DmlAllocatorRoundingMode.h"
-=======
 #include "core/session/onnxruntime_run_options_config_keys.h"
 #include "core/common/parse_string.h"
 #include "core/providers/dml/dml_provider_factory_creator.h"
->>>>>>> 05acfb90
 
 #ifdef ERROR
 #undef ERROR
@@ -81,17 +78,12 @@
 
     ExecutionProvider::ExecutionProvider(
         IDMLDevice* dmlDevice,
-<<<<<<< HEAD
-        ID3D12CommandQueue* commandQueue,
-        bool enableMetacommands,
-        bool enableBfcAllocator) :
-=======
         Dml::ExecutionContext* executionContext,
         bool enableMetacommands,
         bool enableGraphCapture,
         bool enableSyncSpinning,
-        bool disableMemoryArena) :
->>>>>>> 05acfb90
+        bool disableMemoryArena,
+        bool enableBfcAllocator) :
             IExecutionProvider(onnxruntime::kDmlExecutionProvider, OrtDevice(OrtDevice::GPU, OrtDevice::MemType::DEFAULT, 0))
     {
         D3D12_COMMAND_LIST_TYPE queueType = executionContext->GetCommandListTypeForQueue();
@@ -104,11 +96,7 @@
         ComPtr<ID3D12Device> device;
         GRAPHICS_THROW_IF_FAILED(dmlDevice->GetParentDevice(IID_GRAPHICS_PPV_ARGS(device.GetAddressOf())));
 
-<<<<<<< HEAD
-        m_impl = wil::MakeOrThrow<ExecutionProviderImpl>(dmlDevice, device.Get(), commandQueue, enableMetacommands, enableBfcAllocator);
-=======
-        m_impl = wil::MakeOrThrow<ExecutionProviderImpl>(dmlDevice, device.Get(), executionContext, enableMetacommands, enableGraphCapture, enableSyncSpinning, disableMemoryArena);
->>>>>>> 05acfb90
+        m_impl = wil::MakeOrThrow<ExecutionProviderImpl>(dmlDevice, device.Get(), executionContext, enableMetacommands, enableGraphCapture, enableSyncSpinning, disableMemoryArena, enableBfcAllocator);
     }
 
     std::vector<std::unique_ptr<onnxruntime::ComputeCapability>>
@@ -148,34 +136,15 @@
         return tensorWrapper->GetBufferRegion();
     }
 
-<<<<<<< HEAD
-// ORT release pipelines agent pools do not have 19H1 SDK installed which defines D3D_FEATURE_LEVEL_1_0_CORE.
-// Once ORT/WinML github project can be built with VS2019, we can update these pools to use install the 19H1 SDK
-// using the command line installer tool with VS2019
-// Task 24384515: Update ORT AIInfra release agent pool to install 19H1 SDK on VM bootstrap
-#define D3D_FEATURE_LEVEL_1_0_CORE_PRIVATE ((D3D_FEATURE_LEVEL)0x1000)
-
-    ExecutionProviderImpl::ExecutionProviderImpl(
-        IDMLDevice* dmlDevice,
-        ID3D12Device* d3d12Device,
-        ID3D12CommandQueue* queue,
-        bool enableMetacommands,
-        bool enableBfcAllocator)
-        : m_d3d12Device(d3d12Device),
-          m_dmlDevice(dmlDevice),
-          m_areMetacommandsEnabled(enableMetacommands),
-          m_bfcAllocatorEnabled(enableBfcAllocator),
-          m_queue(queue)
-=======
-    ExecutionProviderImpl::ExecutionProviderImpl(IDMLDevice* dmlDevice, ID3D12Device* d3d12Device, ExecutionContext* executionContext, bool enableMetacommands, bool enableGraphCapture, bool enableCpuSyncSpinning, bool disableMemoryArena)
+    ExecutionProviderImpl::ExecutionProviderImpl(IDMLDevice* dmlDevice, ID3D12Device* d3d12Device, ExecutionContext* executionContext, bool enableMetacommands, bool enableGraphCapture, bool enableCpuSyncSpinning, bool disableMemoryArena, bool enableBfcAllocator)
         : m_d3d12Device(d3d12Device),
           m_dmlDevice(dmlDevice),
           m_areMetacommandsEnabled(enableMetacommands),
           m_graphCaptureEnabled(enableGraphCapture),
           m_cpuSyncSpinningEnabled(enableCpuSyncSpinning),
           m_memoryArenaDisabled(disableMemoryArena),
+          m_bfcAllocatorEnabled(enableBfcAllocator),
           m_context(executionContext)
->>>>>>> 05acfb90
     {
         D3D12_FEATURE_DATA_FEATURE_LEVELS featureLevels = {};
 
@@ -260,17 +229,10 @@
     std::vector<onnxruntime::AllocatorPtr> ExecutionProviderImpl::CreatePreferredAllocators() {
         if (!m_gpuAllocator)
         {
-<<<<<<< HEAD
             auto subAllocator = std::make_shared<DmlReservedResourceSubAllocator>(
                 m_d3d12Device.Get(),
-                m_context,
+                m_context.Get(),  // TODO(leca): REVIEW: Will it cause memory issue when m_context is released in EP while alloc is released in sessionState?
                 m_queue.Get(),
-=======
-            // Create an allocator for D3D12 buffers used to hold tensor data. The returned buffers from the allocator
-            // should be DEFAULT heap buffers which can be used as UAVs, and which start in UAV state.
-            m_allocator = std::make_shared<BucketizedBufferAllocator>(m_d3d12Device.Get(),
-                m_context.Get(),  // TODO(leca): REVIEW: Will it cause memory issue when m_context is released in EP while alloc is released in sessionState?
->>>>>>> 05acfb90
                 CD3DX12_HEAP_PROPERTIES(D3D12_HEAP_TYPE_DEFAULT),
                 D3D12_HEAP_FLAG_ALLOW_ONLY_BUFFERS,
                 D3D12_RESOURCE_FLAG_ALLOW_UNORDERED_ACCESS,
@@ -280,7 +242,7 @@
 
             m_bucketizedAllocator = std::make_shared<BucketizedBufferAllocator>(
                 m_d3d12Device.Get(),
-                m_context, // TODO(leca): REVIEW: Will it cause memory issue when m_context is released in EP while alloc is released in sessionState?
+                m_context.Get(),  // TODO(leca): REVIEW: Will it cause memory issue when m_context is released in EP while alloc is released in sessionState?
                 CD3DX12_HEAP_PROPERTIES(D3D12_HEAP_TYPE_DEFAULT),
                 D3D12_HEAP_FLAG_ALLOW_ONLY_BUFFERS,
                 D3D12_RESOURCE_FLAG_ALLOW_UNORDERED_ACCESS,
@@ -293,15 +255,13 @@
                 subAllocator,
                 m_bfcAllocatorEnabled ? ActiveAllocator::BfcAllocator : ActiveAllocator::BucketizedBufferAllocator);
             m_context->SetAllocator(m_gpuAllocator);
+
+            m_externalGpuAllocator = std::make_shared<DmlExternalGpuAllocator>(m_d3d12Device.Get());
+
             // CPU Allocator used to create buffers for the MemcpyFromHost, Shape and Size operators.
-<<<<<<< HEAD
-            m_cpuInputAllocator = std::make_shared<DmlCpuAllocator>(OrtMemType::OrtMemTypeCPUInput);
-            m_externalGpuAllocator = std::make_shared<DmlExternalGpuAllocator>(m_d3d12Device.Get());
-=======
             OrtMemoryInfo memoryInfo(onnxruntime::CPU, OrtAllocatorType::OrtDeviceAllocator);
             memoryInfo.mem_type = ::OrtMemType::OrtMemTypeCPUInput;
             m_cpuInputAllocator = std::make_shared<onnxruntime::CPUAllocator>(memoryInfo);
->>>>>>> 05acfb90
         }
 
         return std::vector<onnxruntime::AllocatorPtr>{m_gpuAllocator, m_externalGpuAllocator, m_cpuInputAllocator};
@@ -531,30 +491,17 @@
             //
             // CPU -> GPU copy (upload)
             //
-<<<<<<< HEAD
             auto dstBufferRegion = GetBufferForTensor(dst);
             ID3D12Resource* dstData = dstBufferRegion.GetD3D12Resource();
             const auto dstState = D3D12_RESOURCE_STATE_UNORDERED_ACCESS;
             const uint64_t dstOffset = dstBufferRegion.Offset();
             m_uploadHeap->BeginUploadToGpu(dstData, dstOffset, dstState, AsByteSpan(src->GetData(), dataSizeInBytes));
-            FlushUploadsIfReady();
-=======
-            const AllocationInfo* dstAllocInfo = m_allocator->DecodeDataHandle(MLOperatorTensor(dst).GetDataInterface().Get());
-
-            ID3D12Resource* dstData = dstAllocInfo->GetResource();
-            const void* srcData = src->GetData();
-
-            constexpr uint64_t dstOffset = 0;
-            const auto dstState = D3D12_RESOURCE_STATE_UNORDERED_ACCESS; // GPU resources are always kept in UAV state
-
-            m_uploadHeap->BeginUploadToGpu(dstData, dstOffset, dstState, AsByteSpan(srcData, dataSizeInBytes));
 
             // Continuously upload memory located in upload heaps during session initialization to avoid running out of it
             if (!m_sessionInitialized)
             {
                 FlushUploadsIfReady();
             }
->>>>>>> 05acfb90
         }
         else if (!src->IsCpuData() && dst->IsCpuData())
         {
@@ -1058,11 +1005,6 @@
             srcBufferRegions.push_back(GetBufferForTensor(&srcWrapper));
         }
 
-<<<<<<< HEAD
-=======
-        const auto srcState = D3D12_RESOURCE_STATE_UNORDERED_ACCESS; // GPU resources are always kept in UAV state
-
->>>>>>> 05acfb90
         // Performs a blocking call to synchronize and read back data from the GPU into the destination buffer
         const auto srcState = D3D12_RESOURCE_STATE_UNORDERED_ACCESS;
         m_readbackHeap->ReadbackFromGpu(dstDatas, dataSizesInBytes, srcBufferRegions, srcState);
@@ -1220,20 +1162,14 @@
         m_context->ReleaseCompletedReferences();
         m_uploadHeap->Trim();
 
-<<<<<<< HEAD
-        // Allocations after this point are potentially transient and their sizes are
-        // rounded to enable pooling.
-        m_gpuAllocator->SetDefaultRoundingMode(AllocatorRoundingMode::Enabled);
-=======
         if (!m_memoryArenaDisabled)
         {
             // Allocations after this point are potentially transient and their sizes are
             // rounded to enable pooling.
-            m_allocator->SetDefaultRoundingMode(AllocatorRoundingMode::Enabled);
+            m_gpuAllocator->SetDefaultRoundingMode(AllocatorRoundingMode::Enabled);
         }
 
         m_sessionInitialized = true;
->>>>>>> 05acfb90
 
         return onnxruntime::common::Status::OK();
     }
@@ -1288,27 +1224,20 @@
 
     std::unique_ptr<onnxruntime::IExecutionProvider> CreateExecutionProvider(
         IDMLDevice* dmlDevice,
-<<<<<<< HEAD
-        ID3D12CommandQueue* commandQueue,
-        bool enableMetacommands,
-        bool enableBfcAllocator)
-    {
-        return std::make_unique<Dml::ExecutionProvider>(dmlDevice, commandQueue, enableMetacommands, enableBfcAllocator);
-=======
         Dml::ExecutionContext* executionContext,
         bool enableMetacommands,
         bool enableGraphCapture,
         bool enableCpuSyncSpinning,
-        bool disableMemoryArena)
-    {
-        return std::make_unique<Dml::ExecutionProvider>(dmlDevice, executionContext, enableMetacommands, enableGraphCapture, enableCpuSyncSpinning, disableMemoryArena);
+        bool disableMemoryArena,
+        bool enableBfcAllocator)
+    {
+        return std::make_unique<Dml::ExecutionProvider>(dmlDevice, executionContext, enableMetacommands, enableGraphCapture, enableCpuSyncSpinning, disableMemoryArena, enableBfcAllocator);
     }
 
     ID3D12Resource* GetD3D12ResourceFromAllocation(onnxruntime::IAllocator* allocator, void* ptr)
     {
-        Dml::BucketizedBufferAllocator* pAllocationInfo = static_cast<Dml::BucketizedBufferAllocator*>(allocator);
-        return pAllocationInfo->DecodeDataHandle(ptr)->GetResource();
->>>>>>> 05acfb90
+        auto pAllocationInfo = static_cast<Dml::DmlGpuAllocator*>(allocator);
+        return pAllocationInfo->GetAllocationInfo(ptr)->GetD3D12Resource();
     }
 
     void FlushContext(onnxruntime::IExecutionProvider* provider)
