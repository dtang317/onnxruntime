--- conflicted
+++ resolved
@@ -1,11 +1,6 @@
 # sets up common build tools for the windows build machines before build
 
 parameters:
-<<<<<<< HEAD
-  buildConfig: 'RelWithDebInfo'
-  artifactName: 'onnxruntime-win-x64'
-  commitId: ''
-=======
 - name: DoEsrp
   displayName: Run code sign tasks? Must be true if you are doing an Onnx Runtime release.
   type: boolean
@@ -30,7 +25,6 @@
   type: string
   default: ''
 
->>>>>>> f649f917
 steps:
     - task: CmdLine@2
       displayName: 'Copy build artifacts for zipping'
