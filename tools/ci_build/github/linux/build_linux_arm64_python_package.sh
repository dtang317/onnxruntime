--- conflicted
+++ resolved
@@ -61,20 +61,8 @@
 
 if [ "$BUILD_DEVICE" == "GPU" ]; then
     #Enable CUDA and TRT EPs.
-<<<<<<< HEAD
-    ONNXRUNTIME_CUDA_VERSION="11.6"
-    BUILD_ARGS+=("--use_oct" "--use_cuda" "--use_tensorrt" "--cuda_version=$ONNXRUNTIME_CUDA_VERSION" "--tensorrt_home=/usr" "--cuda_home=/usr/local/cuda-$ONNXRUNTIME_CUDA_VERSION" "--cudnn_home=/usr/local/cuda-$ONNXRUNTIME_CUDA_VERSION" "--cmake_extra_defines" "CMAKE_CUDA_ARCHITECTURES=37;50;52;60;61;70;75;80")
-elif [ "$BUILD_DEVICE" == "CLOUD" ]; then
-    BUILD_ARGS+=("--use_cloud")
-    if [ -f /etc/lsb-release ]; then
-        apt-get install -y libipc-system-simple-perl python3 libssl-dev
-    else
-        yum install -y perl-IPC-Cmd python3 openssl-devel
-    fi
-=======
     ONNXRUNTIME_CUDA_VERSION="11.8"
     BUILD_ARGS+=("--nvcc_threads=1" "--use_cuda" "--use_tensorrt" "--cuda_version=$ONNXRUNTIME_CUDA_VERSION" "--tensorrt_home=/usr" "--cuda_home=/usr/local/cuda-$ONNXRUNTIME_CUDA_VERSION" "--cudnn_home=/usr/local/cuda-$ONNXRUNTIME_CUDA_VERSION" "--cmake_extra_defines" "CMAKE_CUDA_ARCHITECTURES=52;60;61;70;75;80")
->>>>>>> 16cfcd05
 fi
 
 export CFLAGS
