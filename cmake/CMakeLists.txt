
# Copyright (c) Microsoft Corporation. All rights reserved.
# Licensed under the MIT License.

# Minimum CMake required
cmake_minimum_required(VERSION 3.13)
cmake_policy(SET CMP0069 NEW)
set(CMAKE_POLICY_DEFAULT_CMP0069 NEW)

if (${CMAKE_VERSION} VERSION_GREATER_EQUAL "3.15")
  cmake_policy(SET CMP0092 NEW)
endif()

# Support OS X versions 10.12+
# This variable is ignored on non-Apple platforms and needs to be set prior to the first project(...) invocation
# TODO: Make the miniumum deployment target MacOSX version configurable
# If the CMAKE_OSX_DEPLOYMENT_TARGET was set (currently valid only for iOS build),
# we will cache its value instead of the default "10.12"
if (NOT DEFINED CMAKE_OSX_DEPLOYMENT_TARGET)
  set(CMAKE_OSX_DEPLOYMENT_TARGET "10.12" CACHE STRING "Minimum OS X deployment version for ORT" FORCE)
else()
  set(CMAKE_OSX_DEPLOYMENT_TARGET ${CMAKE_OSX_DEPLOYMENT_TARGET} CACHE STRING "Minimum OS X deployment version for ORT" FORCE)
endif()

# Project
project(onnxruntime C CXX)
# Needed for Java
set (CMAKE_C_STANDARD 99)

include(CheckCXXCompilerFlag)
include(CheckLanguage)

# CentOS compiler is old but it does allow certain C++14 features
# such as lambda captures and they are convenient
# On the other hand it does not allow some others.
# So we cant' regulate simply with the standard.
set(CMAKE_CXX_STANDARD 14)

set_property(GLOBAL PROPERTY USE_FOLDERS ON)
# NOTE: POSITION INDEPENDENT CODE hurts performance, and it only make sense on POSIX systems
set(CMAKE_POSITION_INDEPENDENT_CODE ON)

# Enable CTest
enable_testing()
include(Dart)

if(NOT CMAKE_BUILD_TYPE)
  message(STATUS "Build type not set - using RelWithDebInfo")
  set(CMAKE_BUILD_TYPE "RelWithDebInfo" CACHE STRING "Choose build type: Debug Release RelWithDebInfo MinSizeRel." FORCE)
endif()

# Options
option(onnxruntime_RUN_ONNX_TESTS "Enable ONNX Compatibility Testing" OFF)
option(onnxruntime_GENERATE_TEST_REPORTS "Enable test report generation" OFF)
option(onnxruntime_ENABLE_STATIC_ANALYSIS "Enable static analysis" OFF)
option(onnxruntime_ENABLE_PYTHON "Enable python buildings" OFF)
# Enable it may cause LNK1169 error
option(onnxruntime_ENABLE_MEMLEAK_CHECKER "Experimental: Enable memory leak checker in Windows debug build" OFF)
option(onnxruntime_USE_CUDA "Build with CUDA support" OFF)
option(onnxruntime_USE_SPARSE_LT "Build with CUDA cuSparse_lt support" OFF)
option(onnxruntime_ENABLE_CUDA_LINE_NUMBER_INFO "When building with CUDA support, generate device code line number information." OFF)
option(onnxruntime_USE_OPENVINO "Build with OpenVINO support" OFF)
option(onnxruntime_USE_EIGEN_FOR_BLAS "Use eign for blas" ON)
option(onnxruntime_USE_COREML "Build with CoreML support" OFF)
option(onnxruntime_USE_NNAPI_BUILTIN "Build with builtin NNAPI lib for Android NNAPI support" OFF)
option(onnxruntime_USE_RKNPU "Build with RKNPU support" OFF)
option(onnxruntime_USE_DNNL "Build with DNNL support" OFF)
option(onnxruntime_USE_FEATURIZERS "Build ML Featurizers support" OFF)
option(onnxruntime_DEV_MODE "Enable developer warnings and treat most of them as error." OFF)
option(onnxruntime_MSVC_STATIC_RUNTIME "Compile for the static CRT" OFF)
option(onnxruntime_GCC_STATIC_CPP_RUNTIME "Compile for the static libstdc++" OFF)
option(onnxruntime_BUILD_UNIT_TESTS "Build ONNXRuntime unit tests" ON)
option(onnxruntime_BUILD_CSHARP "Build C# library" OFF)
option(onnxruntime_USE_PREINSTALLED_EIGEN "Use pre-installed EIGEN. Need to provide eigen_SOURCE_PATH if turn this on." OFF)
option(onnxruntime_BUILD_BENCHMARKS "Build ONNXRuntime micro-benchmarks" OFF)

option(onnxruntime_USE_TVM "Build tvm for code-gen" OFF)
option(onnxruntime_USE_LLVM "Build tvm with LLVM" OFF)

option(onnxruntime_BUILD_FOR_NATIVE_MACHINE "Enable this option for turning on optimization specific to this machine" OFF)
option(onnxruntime_USE_AVX "Use AVX instructions" OFF)
option(onnxruntime_USE_AVX2 "Use AVX2 instructions" OFF)
option(onnxruntime_USE_AVX512 "Use AVX512 instructions" OFF)

option(onnxruntime_USE_OPENMP "Build with OpenMP support" OFF)
option(onnxruntime_BUILD_SHARED_LIB "Build a shared library" OFF)
option(onnxruntime_ENABLE_MICROSOFT_INTERNAL "Use this option to enable/disable microsoft internal only code" OFF)
option(onnxruntime_USE_NUPHAR "Build with Nuphar" OFF)
option(onnxruntime_USE_VITISAI "Build with Vitis-AI" OFF)
option(onnxruntime_USE_TENSORRT "Build with TensorRT support" OFF)
option(onnxruntime_ENABLE_LTO "Enable link time optimization" OFF)
option(onnxruntime_CROSS_COMPILING "Cross compiling onnx runtime" OFF)
option(onnxruntime_GCOV_COVERAGE "Compile with options necessary to run code coverage" OFF)

#It's preferred to turn it OFF when onnxruntime is dynamically linked to PROTOBUF
option(onnxruntime_USE_FULL_PROTOBUF "Link to libprotobuf instead of libprotobuf-lite when this option is ON" OFF)
option(tensorflow_C_PACKAGE_PATH "Path to tensorflow C package installation dir")
option(onnxruntime_ENABLE_LANGUAGE_INTEROP_OPS "Enable operator implemented in language other than cpp" OFF)
option(onnxruntime_DEBUG_NODE_INPUTS_OUTPUTS "Dump debug information about node inputs and outputs when executing the model." OFF)
option(onnxruntime_USE_DML "Build with DirectML support" OFF)
option(onnxruntime_USE_MIGRAPHX "Build with AMDMIGraphX support" OFF)
option(onnxruntime_USE_WINML "Build with WinML support" OFF)
option(onnxruntime_USE_ACL "Build with ACL support" OFF)
option(onnxruntime_USE_ACL_1902 "Build with ACL version 1902 support" OFF)
option(onnxruntime_USE_ACL_1905 "Build with ACL version 1905 support" OFF)
option(onnxruntime_USE_ACL_1908 "Build with ACL version 1908 support" OFF)
option(onnxruntime_USE_ACL_2002 "Build with ACL version 2002 support" OFF)
option(onnxruntime_USE_ARMNN "Build with ArmNN support" OFF)
option(onnxruntime_ARMNN_RELU_USE_CPU "Use the CPU implementation for the Relu operator for the ArmNN EP" ON)
option(onnxruntime_ARMNN_BN_USE_CPU "Use the CPU implementation for the Batch Normalization operator for the ArmNN EP" ON)
option(onnxruntime_ENABLE_INSTRUMENT "Enable Instrument with Event Tracing for Windows (ETW)" OFF)
option(onnxruntime_USE_TELEMETRY "Build with Telemetry" OFF)
#The onnxruntime_PREFER_SYSTEM_LIB is mainly designed for package managers like apt/yum/vcpkg.
#Please note, by default Protobuf_USE_STATIC_LIBS is OFF but it's recommended to turn it ON on Windows. You should set it properly when onnxruntime_PREFER_SYSTEM_LIB is ON otherwise you'll hit linkage errors.
#If you have already installed protobuf(or the others) in your system at the default system paths(like /usr/include), then it's better to set onnxruntime_PREFER_SYSTEM_LIB ON. Otherwise onnxruntime may see two different protobuf versions and we won't know which one will be used, the worst case could be onnxruntime picked up header files from one of them but the binaries from the other one.
#It's default OFF because it's experimental now.
option(onnxruntime_PREFER_SYSTEM_LIB "Experimental: Build with the preinstalled libraries in your system" OFF)
option(onnxruntime_USE_ROCM "Build with AMD GPU support" OFF)

# Options related to reducing the binary size produced by the build
option(onnxruntime_DISABLE_CONTRIB_OPS "Disable contrib ops" OFF)
option(onnxruntime_DISABLE_ML_OPS "Disable traditional ML ops" OFF)
option(onnxruntime_DISABLE_RTTI "Disable RTTI" OFF)
# For now onnxruntime_DISABLE_EXCEPTIONS will only work with onnxruntime_MINIMAL_BUILD, more changes (ONNX, non-CPU EP, ...) are required to run this standalone
option(onnxruntime_DISABLE_EXCEPTIONS "Disable exception handling. Requires onnxruntime_MINIMAL_BUILD currently." OFF)
option(onnxruntime_MINIMAL_BUILD "Exclude as much as possible from the build. Support ORT format models. No support for ONNX format models." OFF)
option(onnxruntime_EXTENDED_MINIMAL_BUILD "onnxruntime_MINIMAL_BUILD with support for execution providers that compile kernels." OFF)
option(onnxruntime_REDUCED_OPS_BUILD "Reduced set of kernels are registered in build via modification of the kernel registration source files." OFF)
option(onnxruntime_DISABLE_ORT_FORMAT_LOAD "Disable loading an ORT format model when onnxruntime_MINIMAL_BUILD=OFF (i.e. in a full build)." OFF)

#A special option just for debugging and sanitize check. Please do not enable in option in retail builds.
#The option has no effect on Windows.
option(onnxruntime_USE_VALGRIND "Build with valgrind hacks" OFF)

# A special build option only used for gathering code coverage info
option(onnxruntime_RUN_MODELTEST_IN_DEBUG_MODE "Run model tests even in debug mode" OFF)

# options for security fuzzing
# build configuration for fuzz testing is in onnxruntime_fuzz_test.cmake
option(onnxruntime_FUZZ_TEST "Enable Fuzz testing" OFF)

# training options
option(onnxruntime_ENABLE_NVTX_PROFILE "Enable NVTX profile." OFF)
option(onnxruntime_ENABLE_MEMORY_PROFILE "Enable memory profile." OFF)
option(onnxruntime_ENABLE_TRAINING "Enable training functionality." OFF)
option(onnxruntime_ENABLE_TRAINING_E2E_TESTS "Enable training end-to-end tests." OFF)
option(onnxruntime_ENABLE_CPU_FP16_OPS "Build with advanced instruction sets" ON)
option(onnxruntime_USE_NCCL "Build with NCCL support" OFF)
option(onnxruntime_USE_MPI "Build with MPI support" OFF)


# Fuzz test has only been tested with BUILD_SHARED_LIB option,
# using the MSVC compiler and on windows OS.
if(MSVC AND WIN32 AND onnxruntime_FUZZ_TEST AND onnxruntime_BUILD_SHARED_LIB AND onnxruntime_USE_FULL_PROTOBUF)
  # Fuzz test library dependency, protobuf-mutator,
  # needs the onnx message to be compiled using "non-lite protobuf version"
  set(onnxruntime_FUZZ_ENABLED ON)
endif()

if(onnxruntime_USE_VALGRIND AND NOT WIN32)
  add_definitions(-DRE2_ON_VALGRIND=1)
endif()

if (onnxruntime_ENABLE_NVTX_PROFILE)
  add_definitions(-DENABLE_NVTX_PROFILE=1)
endif()

if (onnxruntime_ENABLE_MEMORY_PROFILE)
  add_definitions(-DORT_MEMORY_PROFILE=1)
endif()

set(protobuf_BUILD_TESTS OFF CACHE BOOL "Build protobuf tests" FORCE)
#nsync tests failed on Mac Build
set(NSYNC_ENABLE_TESTS OFF CACHE BOOL "Build protobuf tests" FORCE)
set(ONNX_ML 1)
if(NOT onnxruntime_ENABLE_PYTHON)
  set(onnxruntime_ENABLE_LANGUAGE_INTEROP_OPS OFF)
endif()
if (onnxruntime_ENABLE_LANGUAGE_INTEROP_OPS)
  add_compile_definitions(ENABLE_LANGUAGE_INTEROP_OPS)
endif()

# General C# properties
if (onnxruntime_BUILD_CSHARP)
  check_language(CSharp)
  if (CMAKE_CSharp_COMPILER)
    enable_language(CSharp)
    set(CMAKE_CSharp_FLAGS ${CMAKE_CSharp_FLAGS} "/langversion:6")
    message(STATUS "CMAKE_Csharp_Compiler = ${CMAKE_CSharp_COMPILER}")
  else()
    message(WARNING "Language Csharp is not found in the system")
  endif()
endif()

if(NOT WIN32)
  #TODO: On Linux we may try https://github.com/microsoft/TraceLogging
  if(onnxruntime_ENABLE_INSTRUMENT)
    message(WARNING "Instrument is only supported on Windows now")
    set(onnxruntime_ENABLE_INSTRUMENT OFF)
  endif()
else()
  if(WINDOWS_STORE)
    # cmake/external/protobuf/src/google/protobuf/compiler/subprocess.cc and onnxruntime/core/platform/windows/env.cc call a bunch of Win32 APIs.
    # For now, we'll set the API family to desktop globally to expose Win32 symbols in headers; this must be fixed!
    add_compile_options("$<$<COMPILE_LANGUAGE:CXX>:/FI${CMAKE_CURRENT_SOURCE_DIR}/set_winapi_family_desktop.h>")
  endif()
endif()

if(onnxruntime_USE_OPENMP)
  find_package(OpenMP)
  if (OPENMP_FOUND)
    set (CMAKE_C_FLAGS "${CMAKE_C_FLAGS} ${OpenMP_C_FLAGS}")
    set (CMAKE_CXX_FLAGS "${CMAKE_CXX_FLAGS} ${OpenMP_CXX_FLAGS}")
    include_directories(${OpenMP_CXX_INCLUDE_DIR})
  else()
    message(WARNING "Flag --use_openmp is specified, but OpenMP is not found in current build environment. Setting it to OFF.")
    set(onnxruntime_USE_OPENMP OFF)
  endif()
endif()

# 'extended' implies minimal.
if (onnxruntime_EXTENDED_MINIMAL_BUILD AND NOT onnxruntime_MINIMAL_BUILD)
  set(onnxruntime_MINIMAL_BUILD ON)
endif()

# ORT build with as much excluded as possible. Supports ORT flatbuffers models only.
if (onnxruntime_MINIMAL_BUILD)
  add_compile_definitions(ORT_MINIMAL_BUILD)
  add_compile_definitions(ENABLE_ORT_FORMAT_LOAD)

  if (onnxruntime_EXTENDED_MINIMAL_BUILD)
    # enable EPs that compile kernels at runtime
    add_compile_definitions(ORT_EXTENDED_MINIMAL_BUILD)
  endif()

  set(onnxruntime_REDUCED_OPS_BUILD ON)

  if (NOT onnxruntime_ENABLE_PYTHON)
    # Python bindings use typeid so can't automatically disable RTTI in that case
    set(onnxruntime_DISABLE_RTTI ON)
  endif()

  if (MSVC)
    # turn on LTO (which adds some compiler flags and turns on LTCG) unless it's a Debug build to minimize binary size
    if (NOT CMAKE_BUILD_TYPE STREQUAL "Debug")
      set (onnxruntime_ENABLE_LTO ON)
    endif()

    # undocumented internal flag to allow analysis of a minimal build binary size
    if (ADD_DEBUG_INFO_TO_MINIMAL_BUILD)
      string(APPEND CMAKE_CXX_FLAGS " /Zi")
      string(APPEND CMAKE_C_FLAGS " /Zi")
      string(APPEND CMAKE_SHARED_LINKER_FLAGS " /debug")
    endif()
  else()
    set(CMAKE_CXX_FLAGS "${CMAKE_CXX_FLAGS} -ffunction-sections -fdata-sections")
    if (CMAKE_HOST_SYSTEM MATCHES "Darwin")
      add_link_options(-Wl, -dead_strip)
    else()
      add_link_options(-Wl,--gc-sections)
    endif()

    if (ADD_DEBUG_INFO_TO_MINIMAL_BUILD)
      string(APPEND CMAKE_CXX_FLAGS " -g")
      string(APPEND CMAKE_C_FLAGS " -g")
    endif()
  endif()
else()
  # support ORT format model loading unless onnxruntime_DISABLE_ORT_FORMAT_LOAD is set
  if (NOT onnxruntime_DISABLE_ORT_FORMAT_LOAD)
    add_compile_definitions(ENABLE_ORT_FORMAT_LOAD)
  endif()
endif()

if(onnxruntime_ENABLE_LTO)
    include(CheckIPOSupported)
    check_ipo_supported(RESULT ipo_enabled OUTPUT ipo_output)
    if(NOT ipo_enabled)
      message(WARNING "IPO is not supported by this compiler")
      set(onnxruntime_ENABLE_LTO OFF)
    else()
      set (CMAKE_INTERPROCEDURAL_OPTIMIZATION ON)
    endif()
endif()

if (onnxruntime_REDUCED_OPS_BUILD)
  add_compile_definitions(REDUCED_OPS_BUILD)
endif()

if(onnxruntime_DISABLE_RTTI)
  add_compile_definitions(ORT_NO_RTTI GOOGLE_PROTOBUF_NO_RTTI)
  if(MSVC)
    # Disable RTTI and turn usage of dynamic_cast and typeid into errors
    add_compile_options("$<$<COMPILE_LANGUAGE:CXX>:/GR->" "$<$<COMPILE_LANGUAGE:CXX>:/we4541>")
  else()
    add_compile_options("$<$<COMPILE_LANGUAGE:CXX>:-fno-rtti>")
  endif()
endif()

# If this is only enabled in an onnxruntime_ORT_MODEL_FORMAT_ONLY build we don't need ONNX changes
# as we (currently) only pull in data_type_utils.cc/h which doesn't throw
if(onnxruntime_DISABLE_EXCEPTIONS)
  if(NOT onnxruntime_MINIMAL_BUILD)
    message(FATAL_ERROR "onnxruntime_MINIMAL_BUILD required for onnxruntime_DISABLE_EXCEPTIONS")
  endif()

  add_compile_definitions("ORT_NO_EXCEPTIONS")
  add_compile_definitions("MLAS_NO_EXCEPTION")

  if(MSVC)
    string(REGEX REPLACE "/EHsc" "/EHs-c-" CMAKE_CXX_FLAGS "${CMAKE_CXX_FLAGS}")
    # Eigen throw_std_bad_alloc calls 'new' instead of throwing which results in a nodiscard warning.
    # It also has unreachable code as there's no good way to avoid EIGEN_EXCEPTIONS being set in macros.h
    # TODO: see if we can limit the code this is disabled for.
    string(APPEND CMAKE_CXX_FLAGS " /wd4834 /wd4702")
    add_compile_definitions("_HAS_EXCEPTIONS=0")
  else()
    set(CMAKE_CXX_FLAGS "${CMAKE_CXX_FLAGS} -fno-exceptions -fno-unwind-tables -fno-asynchronous-unwind-tables")
  endif()
endif()

# We need to link with libatomic on systems that do not have built-in atomics, or
# don't have built-in support for 8 byte atomics
# Derived from https://github.com/protocolbuffers/protobuf/blob/master/cmake/CMakeLists.txt
set(onnxruntime_LINK_LIBATOMIC false)
if (NOT MSVC)
  include(CheckCXXSourceCompiles)
  set(OLD_CMAKE_REQUIRED_FLAGS ${CMAKE_REQUIRED_FLAGS})
  set(CMAKE_REQUIRED_FLAGS ${CMAKE_REQUIRED_FLAGS} -std=c++11)
  check_cxx_source_compiles("
    #include <atomic>
    int main() {
      return std::atomic<int64_t>{};
    }
  " onnxruntime_HAVE_BUILTIN_ATOMICS)
  if (NOT onnxruntime_HAVE_BUILTIN_ATOMICS)
    set(onnxruntime_LINK_LIBATOMIC true)
  endif ()
  set(CMAKE_REQUIRED_FLAGS ${OLD_CMAKE_REQUIRED_FLAGS})
endif ()

set(REPO_ROOT ${PROJECT_SOURCE_DIR}/..)
set(ONNXRUNTIME_ROOT ${PROJECT_SOURCE_DIR}/../onnxruntime)
set(ORTTRAINING_ROOT ${PROJECT_SOURCE_DIR}/../orttraining)
set(ORTTRAINING_SOURCE_DIR ${ORTTRAINING_ROOT}/orttraining)

file (STRINGS "${REPO_ROOT}/VERSION_NUMBER" ORT_VERSION)

# Guarantee that the Eigen code that you are #including is licensed
# under the MPL2 and possibly more permissive licenses (like BSD).
add_definitions(-DEIGEN_MPL2_ONLY)
if(MSVC)
  add_definitions(-DEIGEN_HAS_CONSTEXPR -DEIGEN_HAS_VARIADIC_TEMPLATES -DEIGEN_HAS_CXX11_MATH -DEIGEN_HAS_CXX11_ATOMIC
          -DEIGEN_STRONG_INLINE=inline)
endif()

if(onnxruntime_CROSS_COMPILING)
  set(CMAKE_CROSSCOMPILING ON)
  check_cxx_compiler_flag(-Wno-error HAS_NOERROR)
  if(HAS_NOERROR)
    string(APPEND CMAKE_CXX_FLAGS " -Wno-error=attributes")
    string(APPEND CMAKE_C_FLAGS " -Wno-error=attributes")
  endif()
endif()

#must after OpenMP settings
find_package(Threads)

#Set global compile flags for all the source code(including third_party code like protobuf)
#This section must be before any add_subdirectory, otherwise build may fail because /MD,/MT mismatch
if (MSVC)
  if (onnxruntime_MSVC_STATIC_RUNTIME)
    # set all of our submodules to static runtime
    set(ONNX_USE_MSVC_STATIC_RUNTIME ON)
    set(protobuf_MSVC_STATIC_RUNTIME ON CACHE BOOL "" FORCE)
    set(gtest_force_shared_crt OFF CACHE BOOL "" FORCE)

    # In case we are building static libraries, link also the runtime library statically
    # so that MSVCR*.DLL is not required at runtime.
    # https://msdn.microsoft.com/en-us/library/2kzt1wy3.aspx
    # This is achieved by replacing msvc option /MD with /MT and /MDd with /MTd
    # https://gitlab.kitware.com/cmake/community/wikis/FAQ#how-can-i-build-my-msvc-application-with-a-static-runtime
    foreach(flag_var
        CMAKE_CXX_FLAGS CMAKE_CXX_FLAGS_DEBUG CMAKE_CXX_FLAGS_RELEASE
        CMAKE_CXX_FLAGS_MINSIZEREL CMAKE_CXX_FLAGS_RELWITHDEBINFO
        CMAKE_C_FLAGS CMAKE_C_FLAGS_DEBUG CMAKE_C_FLAGS_RELEASE
        CMAKE_C_FLAGS_MINSIZEREL CMAKE_C_FLAGS_RELWITHDEBINFO)
      if(${flag_var} MATCHES "/MD")
        string(REGEX REPLACE "/MD" "/MT" ${flag_var} "${${flag_var}}")
      endif(${flag_var} MATCHES "/MD")
    endforeach(flag_var)
  else()
    set(ONNX_USE_MSVC_STATIC_RUNTIME OFF)
    set(protobuf_WITH_ZLIB  OFF CACHE BOOL "" FORCE)
    set(protobuf_MSVC_STATIC_RUNTIME OFF CACHE BOOL "Link protobuf to static runtime libraries" FORCE)
    set(gtest_force_shared_crt ON CACHE BOOL "Use shared (DLL) run-time lib for gtest" FORCE)
  endif()

  #Always enable exception handling, even for Windows ARM
  if(NOT onnxruntime_DISABLE_EXCEPTIONS)
    string(APPEND CMAKE_CXX_FLAGS " /EHsc /wd26812")
    string(APPEND CMAKE_C_FLAGS " /EHsc /wd26812")
  endif()

  if(onnxruntime_USE_AVX)
    string(APPEND CMAKE_CXX_FLAGS " /arch:AVX")
    string(APPEND CMAKE_C_FLAGS " /arch:AVX")
  elseif(onnxruntime_USE_AVX2)
    string(APPEND CMAKE_CXX_FLAGS " /arch:AVX2")
    string(APPEND CMAKE_C_FLAGS " /arch:AVX2")
  elseif(onnxruntime_USE_AVX512)
    string(APPEND CMAKE_CXX_FLAGS " /arch:AVX512")
    string(APPEND CMAKE_C_FLAGS " /arch:AVX512")
  endif()

  if (onnxruntime_ENABLE_LTO AND NOT onnxruntime_USE_CUDA)
    SET (CMAKE_CXX_FLAGS_RELEASE "${CMAKE_CXX_FLAGS_RELEASE} /Gw /GL")
    SET (CMAKE_CXX_FLAGS_RELWITHDEBINFO "${CMAKE_CXX_FLAGS_RELWITHDEBINFO} /Gw /GL")
    SET (CMAKE_CXX_FLAGS_MINSIZEREL "${CMAKE_CXX_FLAGS_MINSIZEREL} /Gw /GL")
  endif()

  # The WinML build tool chain builds ARM/ARM64, and the internal tool chain does not have folders for spectre mitigation libs.
  # WinML performs spectre mitigation differently.
  if (NOT DEFINED onnxruntime_DISABLE_QSPECTRE_CHECK)
    check_cxx_compiler_flag(-Qspectre HAS_QSPECTRE)
    if (HAS_QSPECTRE)
      SET(CMAKE_C_FLAGS "${CMAKE_C_FLAGS} /Qspectre")
      SET(CMAKE_CXX_FLAGS "${CMAKE_CXX_FLAGS} /Qspectre")
    endif()
  endif()
  SET(CMAKE_EXE_LINKER_FLAGS  "${CMAKE_EXE_LINKER_FLAGS} /DYNAMICBASE")
  check_cxx_compiler_flag(-guard:cf HAS_GUARD_CF)
  if (HAS_GUARD_CF)
    SET(CMAKE_C_FLAGS_RELEASE "${CMAKE_C_FLAGS_RELEASE} /guard:cf")
    SET(CMAKE_CXX_FLAGS_RELEASE "${CMAKE_CXX_FLAGS_RELEASE} /guard:cf")
    SET(CMAKE_C_FLAGS_RELWITHDEBINFO "${CMAKE_C_FLAGS_RELWITHDEBINFO} /guard:cf")
    SET(CMAKE_CXX_FLAGS_RELWITHDEBINFO "${CMAKE_CXX_FLAGS_RELWITHDEBINFO} /guard:cf")
    SET(CMAKE_C_FLAGS_MINSIZEREL "${CMAKE_C_FLAGS_MINSIZEREL} /guard:cf")
    SET(CMAKE_CXX_FLAGS_MINSIZEREL "${CMAKE_CXX_FLAGS_MINSIZEREL} /guard:cf")
    SET(CMAKE_EXE_LINKER_FLAGS  "${CMAKE_EXE_LINKER_FLAGS} /guard:cf")
  endif()
else()
  if(onnxruntime_BUILD_FOR_NATIVE_MACHINE)
    string(APPEND CMAKE_CXX_FLAGS " -march=native -mtune=native")
    string(APPEND CMAKE_C_FLAGS " -march=native -mtune=native")
  elseif(onnxruntime_USE_AVX)
    string(APPEND CMAKE_CXX_FLAGS " -mavx")
    string(APPEND CMAKE_C_FLAGS " -mavx")
  elseif(onnxruntime_USE_AVX2)
    string(APPEND CMAKE_CXX_FLAGS " -mavx2")
    string(APPEND CMAKE_C_FLAGS " -mavx2")
  elseif(onnxruntime_USE_AVX512)
    string(APPEND CMAKE_CXX_FLAGS " -mavx512f -mavx512cd -mavx512bw -mavx512dq -mavx512vl")
    string(APPEND CMAKE_C_FLAGS " -mavx512f -mavx512cd -mavx512bw -mavx512dq -mavx512vl")
  endif()
  if(onnxruntime_GCC_STATIC_CPP_RUNTIME)
    string(APPEND CMAKE_CXX_FLAGS " -static-libstdc++")
  endif()

  # Check support for AVX and f16c.
  include(CheckCXXCompilerFlag)
  check_cxx_compiler_flag("-mf16c" COMPILER_SUPPORT_MF16C)
  if(NOT COMPILER_SUPPORT_MF16C)
    message("F16C instruction set is not supported.")
  endif()

  check_cxx_compiler_flag("-mfma" COMPILER_SUPPORT_FMA)
  if(NOT COMPILER_SUPPORT_FMA)
    message("FMA instruction set is not supported.")
  endif()

  check_cxx_compiler_flag("-mavx" COMPILER_SUPPORT_AVX)
  if(NOT COMPILER_SUPPORT_AVX)
    message("AVX instruction set is not supported.")
  endif()

  if(NOT (COMPILER_SUPPORT_MF16C AND COMPILER_SUPPORT_FMA AND COMPILER_SUPPORT_AVX))
    message("One or more AVX/F16C instruction flags are not supported. ")
    set(onnxruntime_ENABLE_CPU_FP16_OPS FALSE)
  endif()

  # This is enabled only for Adasum files in training mode.
  # The flags won't be applied globally since some high-precision training and inferencing ops will incur precision loss.
  if(onnxruntime_ENABLE_CPU_FP16_OPS)
    set_source_files_properties(${ORTTRAINING_SOURCE_DIR}/core/framework/adasum/adasum_mpi.cc PROPERTIES COMPILE_FLAGS " -fassociative-math -ffast-math -ftree-vectorize -funsafe-math-optimizations -mf16c -mavx -mfma ")
    set_source_files_properties(${ORTTRAINING_SOURCE_DIR}/training_ops/cpu/collective/adasum_kernels.cc PROPERTIES COMPILE_FLAGS " -fassociative-math -ffast-math -ftree-vectorize -funsafe-math-optimizations -mf16c -mavx -mfma ")
    set_source_files_properties(${ORTTRAINING_SOURCE_DIR}/training_ops/cuda/collective/adasum_kernels.cc PROPERTIES COMPILE_FLAGS " -fassociative-math -ffast-math -ftree-vectorize -funsafe-math-optimizations -mf16c -mavx -mfma ")
    add_definitions(-DENABLE_CPU_FP16_TRAINING_OPS)
  endif()
endif()

if (${CMAKE_SYSTEM_NAME} MATCHES "Darwin")
    #For Mac compliance
    message("Adding flags for Mac builds")
    set (CMAKE_CXX_FLAGS "${CMAKE_CXX_FLAGS} -fstack-protector-strong")
endif()

if (${CMAKE_SYSTEM_NAME} MATCHES "iOSCross")
    #For ios compliance
    message("Adding flags for ios builds")
    if (CMAKE_OSX_ARCHITECTURES STREQUAL "arm64")
      set (CMAKE_CXX_FLAGS "${CMAKE_CXX_FLAGS} -target arm64-apple-darwin-macho")
    elseif (CMAKE_OSX_ARCHITECTURES STREQUAL "arm")
      set (CMAKE_CXX_FLAGS "${CMAKE_CXX_FLAGS} -target armv7a-apple-darwin-macho")
    endif()
endif()

#Dependencies begin
if (onnxruntime_BUILD_UNIT_TESTS)
  if(onnxruntime_PREFER_SYSTEM_LIB)
    find_package(GTest CONFIG)
  endif()
  if(NOT TARGET GTest::gtest)
    message("Use gtest from submodule")
    # gtest and gmock
    add_subdirectory(${PROJECT_SOURCE_DIR}/external/googletest EXCLUDE_FROM_ALL)
    set_target_properties(gmock PROPERTIES FOLDER "External/GTest")
    set_target_properties(gmock_main PROPERTIES FOLDER "External/GTest")
    set_target_properties(gtest PROPERTIES FOLDER "External/GTest")
    set_target_properties(gtest_main PROPERTIES FOLDER "External/GTest")
    add_library(GTest::gmock ALIAS gmock)
    add_library(GTest::gmock_main ALIAS gmock_main)
    add_library(GTest::gtest ALIAS gtest)
    add_library(GTest::gtest_main ALIAS gtest_main)
  endif()
endif()

set(ENABLE_DATE_TESTING  OFF CACHE BOOL "" FORCE)
set(USE_SYSTEM_TZ_DB  ON CACHE BOOL "" FORCE)
set(RE2_BUILD_TESTING OFF CACHE BOOL "" FORCE)

if(CMAKE_CROSSCOMPILING)
  message("Doing crosscompiling")
endif()

#Need python to generate def file
if(onnxruntime_BUILD_SHARED_LIB OR onnxruntime_ENABLE_PYTHON)
  if(onnxruntime_ENABLE_PYTHON)
    find_package(PythonInterp 3.5 REQUIRED)
    find_package(PythonLibs 3.5 REQUIRED)
  else()
    find_package(PythonInterp 3.4 REQUIRED)
  endif()
endif()

#target begins from here

if(onnxruntime_BUILD_BENCHMARKS)
  if(onnxruntime_PREFER_SYSTEM_LIB)
    find_package(benchmark)
  endif()
  if(NOT TARGET benchmark::benchmark)
    message("Use benchmark from submodule")
    # We will not need to test benchmark lib itself.
    set(BENCHMARK_ENABLE_TESTING OFF CACHE BOOL "Disable benchmark testing as we don't need it.")
    # We will not need to install benchmark since we link it statically.
    set(BENCHMARK_ENABLE_INSTALL OFF CACHE BOOL "Disable benchmark install to avoid overwriting vendor install.")
    add_subdirectory(${PROJECT_SOURCE_DIR}/external/onnx/third_party/benchmark EXCLUDE_FROM_ALL)
    add_library(benchmark::benchmark ALIAS benchmark)
  endif()
endif()

if(NOT WIN32 AND NOT onnxruntime_PREFER_SYSTEM_LIB)
  add_subdirectory(${PROJECT_SOURCE_DIR}/external/nsync EXCLUDE_FROM_ALL)
endif()
# External dependencies
list(APPEND CMAKE_MODULE_PATH ${PROJECT_SOURCE_DIR}/external)

#protobuf begin

#Here we support two build mode:
#1. if ONNX_CUSTOM_PROTOC_EXECUTABLE is set, build Protobuf from source, except protoc.exe. This mode is mainly
#   for cross-compiling
#2. if ONNX_CUSTOM_PROTOC_EXECUTABLE is not set, Compile everything(including protoc) from source code.

if(onnxruntime_PREFER_SYSTEM_LIB)
  set(protobuf_MODULE_COMPATIBLE ON)
  find_package(Protobuf)
endif()


if(Protobuf_FOUND OR Protobuf_FOUND)
  message("Use protobuf from preinstalled system lib")
  if (onnxruntime_USE_FULL_PROTOBUF)
    set(PROTOBUF_LIB protobuf::libprotobuf)
    #We have a check here but most of the cmake users don't know the Protobuf_USE_STATIC_LIBS
    # variable exists and may leave it in a wrong state.
    if(NOT Protobuf_USE_STATIC_LIBS)
      #Indeed here should be a warning, not a fatal error. ONNX Runtime itself can work in such a
      #setting but it may cause compatibility issue when ONNX Runtime is integrated with the other ONNX ecosystem softwares.
      message(FATAL_ERROR "Please enable Protobuf_USE_STATIC_LIBS")
    endif()
  else()
    set(PROTOBUF_LIB protobuf::libprotobuf-lite)
  endif()
else()
  message("Use protobuf from submodule")
  # use protobuf as a submodule
  if (CMAKE_SYSTEM_NAME STREQUAL "Android")
    set(protobuf_BUILD_PROTOC_BINARIES OFF CACHE BOOL "Build protobuf tests" FORCE)
  endif()

  add_subdirectory(${PROJECT_SOURCE_DIR}/external/protobuf/cmake EXCLUDE_FROM_ALL)
  if(TARGET libprotoc)
    set_target_properties(libprotoc PROPERTIES FOLDER "External/Protobuf")
    add_executable(protobuf::protoc ALIAS protoc)
  endif()
  if(TARGET protoc)
    set_target_properties(protoc PROPERTIES FOLDER "External/Protobuf")
  endif()
  if (onnxruntime_USE_FULL_PROTOBUF)
    add_library(protobuf::libprotobuf ALIAS libprotobuf)
    set(PROTOBUF_LIB libprotobuf)
  else()
    add_library(protobuf::libprotobuf ALIAS libprotobuf-lite)
    set(PROTOBUF_LIB libprotobuf-lite)
  endif()
endif()

if(UNIX AND onnxruntime_ENABLE_LTO AND NOT onnxruntime_PREFER_SYSTEM_LIB)
  #https://github.com/protocolbuffers/protobuf/issues/5923
  target_link_options(protoc PRIVATE "-Wl,--no-as-needed")
endif()

include(protobuf_function.cmake)
#protobuf end

if(onnxruntime_USE_FEATURIZERS)
  add_definitions(-DML_FEATURIZERS)
  # Fetch and build featurizers
  include(external/featurizers.cmake)
endif()

if (onnxruntime_DISABLE_CONTRIB_OPS)
  add_definitions(-DDISABLE_CONTRIB_OPS)
endif()

if (onnxruntime_DISABLE_ML_OPS)
  add_definitions(-DDISABLE_ML_OPS)
endif()

if (onnxruntime_USE_CUDA AND "${onnxruntime_CUDNN_HOME}" STREQUAL "")
  message(FATAL_ERROR "onnxruntime_CUDNN_HOME required for onnxruntime_USE_CUDA")
endif()

if (onnxruntime_USE_EIGEN_FOR_BLAS)
  add_definitions(-DUSE_EIGEN_FOR_BLAS)
endif()

if (onnxruntime_USE_OPENBLAS AND "${onnxruntime_OPENBLAS_HOME}" STREQUAL "" AND WIN32)
  # On linux we assume blas is installed via 'apt-get install libopenblas-dev'
  message(FATAL_ERROR "onnxruntime_OPENBLAS_HOME required for onnxruntime_USE_OPENBLAS")
endif()

if (onnxruntime_USE_OPENBLAS AND onnxruntime_USE_EIGEN_FOR_BLAS)
  message(FATAL_ERROR "use one of onnxruntime_USE_OPENBLAS, onnxruntime_USE_EIGEN_FOR_BLAS")
endif()

get_filename_component(ONNXRUNTIME_ROOT "${ONNXRUNTIME_ROOT}" ABSOLUTE)
get_filename_component(ORTTRAINING_ROOT "${ORTTRAINING_ROOT}" ABSOLUTE)
get_filename_component(REPO_ROOT "${REPO_ROOT}" ABSOLUTE)
set(ONNXRUNTIME_INCLUDE_DIR ${REPO_ROOT}/include/onnxruntime)

add_subdirectory(external/date EXCLUDE_FROM_ALL)

set(SAFEINT_INCLUDE_DIR ${REPO_ROOT}/cmake/external/SafeInt)
add_library(safeint_interface INTERFACE)
target_include_directories(safeint_interface INTERFACE ${SAFEINT_INCLUDE_DIR})

set(OPTIONAL_LITE_INCLUDE_DIR ${REPO_ROOT}/cmake/external/optional-lite/include)
if(onnxruntime_DISABLE_EXCEPTIONS)
  add_compile_definitions(optional_CONFIG_NO_EXCEPTIONS=1)
endif()

add_subdirectory(external/mp11 EXCLUDE_FROM_ALL)

if(onnxruntime_PREFER_SYSTEM_LIB)
  find_package(re2)
endif()
if(NOT TARGET re2::re2)
  add_subdirectory(external/re2 EXCLUDE_FROM_ALL)
  set_target_properties(re2 PROPERTIES FOLDER "External/re2")
  add_library(re2::re2 ALIAS re2)
  set(RE2_INCLUDE_DIR ${REPO_ROOT}/cmake/external/re2)
endif()

# bounds checking behavior.
# throw instead of calling terminate if there's a bounds checking violation.
# we make it through via a handler so CUDA does not complain
# The following -DGSL macros are recognized by gsl-lite along with -Dgsl macros
# no bounds checking in release build so no perf cost
# if we enable onnxruntime_DISABLE_EXCEPTIONS, gsl will terminate
if (onnxruntime_DISABLE_EXCEPTIONS)
  set(CMAKE_CXX_FLAGS_DEBUG "${CMAKE_CXX_FLAGS_DEBUG} -DGSL_TERMINATE_ON_CONTRACT_VIOLATION")
else()
  set(CMAKE_CXX_FLAGS_DEBUG "${CMAKE_CXX_FLAGS_DEBUG} -DGSL_THROW_ON_CONTRACT_VIOLATION")
endif()
set(CMAKE_CXX_FLAGS_RELEASE "${CMAKE_CXX_FLAGS_RELEASE} -DGSL_UNENFORCED_ON_CONTRACT_VIOLATION")
set(CMAKE_CXX_FLAGS_RELWITHDEBINFO "${CMAKE_CXX_FLAGS_RELWITHDEBINFO} -DGSL_UNENFORCED_ON_CONTRACT_VIOLATION")
set(CMAKE_CXX_FLAGS_MINSIZEREL "${CMAKE_CXX_FLAGS_MINSIZEREL} -DGSL_UNENFORCED_ON_CONTRACT_VIOLATION")

include(eigen)

#onnxruntime_EXTERNAL_LIBRARIES could contain onnx, onnx_proto,libprotobuf, cuda/cudnn, jemalloc,
# dnnl/mklml, openblas, onnxruntime_codegen_tvm, tvm, nnvm_compiler and pthread
# pthread is always at the last
set(onnxruntime_EXTERNAL_LIBRARIES onnx onnx_proto ${PROTOBUF_LIB} re2::re2)

function(onnxruntime_add_include_to_target dst_target)
    foreach(src_target ${ARGN})
        target_include_directories(${dst_target} PRIVATE $<TARGET_PROPERTY:${src_target},INTERFACE_INCLUDE_DIRECTORIES>)
        target_compile_definitions(${dst_target} PRIVATE $<TARGET_PROPERTY:${src_target},INTERFACE_COMPILE_DEFINITIONS>)
    endforeach()
endfunction()

set(onnxruntime_EXTERNAL_DEPENDENCIES onnx_proto)

# ACL
if (onnxruntime_USE_ACL OR onnxruntime_USE_ACL_1902 OR onnxruntime_USE_ACL_1905 OR onnxruntime_USE_ACL_1908 OR onnxruntime_USE_ACL_2002)
  set(onnxruntime_USE_ACL ON)
  if(onnxruntime_USE_ACL_1902)
    add_definitions(-DACL_1902=1)
  else()
    if(onnxruntime_USE_ACL_1908)
      add_definitions(-DACL_1908=1)
    else()
      if(onnxruntime_USE_ACL_2002)
        add_definitions(-DACL_2002=1)
      else()
        add_definitions(-DACL_1905=1)
      endif()
    endif()
  endif()

  if (NOT ${onnxruntime_ACL_LIBS} STREQUAL "")
    add_library(arm_compute SHARED IMPORTED)
    set_target_properties(arm_compute PROPERTIES
        IMPORTED_NO_SONAME 1
        IMPORTED_LOCATION "${onnxruntime_ACL_LIBS}/libarm_compute.so")

    add_library(arm_compute_core SHARED IMPORTED)
    set_target_properties(arm_compute_core PROPERTIES
        IMPORTED_NO_SONAME 1
        IMPORTED_LOCATION "${onnxruntime_ACL_LIBS}/libarm_compute_core.so")

    add_library(arm_compute_graph SHARED IMPORTED)
    set_target_properties(arm_compute_graph PROPERTIES
        IMPORTED_NO_SONAME 1
        IMPORTED_LOCATION "${onnxruntime_ACL_LIBS}/libarm_compute_graph.so")
  endif()

  list(APPEND onnxruntime_EXTERNAL_LIBRARIES arm_compute arm_compute_core arm_compute_graph)

endif()

# ArmNN
if (onnxruntime_USE_ARMNN)
  if (NOT onnxruntime_ARMNN_RELU_USE_CPU)
    add_definitions(-DRELU_ARMNN=1)
  endif()
  if (NOT onnxruntime_ARMNN_BN_USE_CPU)
    add_definitions(-DBN_ARMNN=1)
  endif()

  if (NOT onnxruntime_USE_ACL AND NOT ${onnxruntime_ACL_LIBS} STREQUAL "")
    add_library(arm_compute SHARED IMPORTED)
    set_target_properties(arm_compute PROPERTIES
        IMPORTED_NO_SONAME 1
        IMPORTED_LOCATION "${onnxruntime_ACL_LIBS}/libarm_compute.so")

    add_library(arm_compute_core SHARED IMPORTED)
    set_target_properties(arm_compute_core PROPERTIES
        IMPORTED_NO_SONAME 1
        IMPORTED_LOCATION "${onnxruntime_ACL_LIBS}/libarm_compute_core.so")

    add_library(arm_compute_graph SHARED IMPORTED)
    set_target_properties(arm_compute_graph PROPERTIES
        IMPORTED_NO_SONAME 1
        IMPORTED_LOCATION "${onnxruntime_ACL_LIBS}/libarm_compute_graph.so")
  endif()

  if (NOT ${onnxruntime_ARMNN_LIBS} STREQUAL "")
    add_library(armnn SHARED IMPORTED)
    set_target_properties(armnn PROPERTIES
        IMPORTED_NO_SONAME 1
        IMPORTED_LOCATION "${onnxruntime_ARMNN_LIBS}/libarmnn.so")
  endif()

  list(APPEND onnxruntime_EXTERNAL_LIBRARIES armnn arm_compute arm_compute_core arm_compute_graph)
endif()

if (onnxruntime_USE_DNNL)
  include(dnnl)
endif()

# TVM
if (onnxruntime_USE_TVM)
  if (onnxruntime_USE_CUDA)
    set(USE_CUDA ON)
  endif()
  if (onnxruntime_USE_LLVM)
    set(USE_LLVM ON)
    add_definitions(-DUSE_TVM_WITH_LLVM)
  endif()
  if (onnxruntime_USE_OPENMP)
    set(USE_OPENMP "gnu")
  endif()

  add_subdirectory(${PROJECT_SOURCE_DIR}/external/tvm EXCLUDE_FROM_ALL)
  set_target_properties(tvm PROPERTIES FOLDER "External/tvm")
  set_target_properties(tvm_topi PROPERTIES FOLDER "External/tvm")
  set_target_properties(tvm_runtime PROPERTIES FOLDER "External/tvm")
  set_target_properties(nnvm_compiler PROPERTIES FOLDER "External/tvm")

  set(TVM_INCLUDES ${PROJECT_SOURCE_DIR}/external/tvm/include
    ${PROJECT_SOURCE_DIR}/external/tvm/3rdparty/dmlc-core/include
    ${PROJECT_SOURCE_DIR}/external/tvm/3rdparty/dlpack/include
    $<TARGET_PROPERTY:tvm,INTERFACE_INCLUDE_DIRECTORIES>
    $<TARGET_PROPERTY:tvm_topi,INTERFACE_INCLUDE_DIRECTORIES>
    $<TARGET_PROPERTY:nnvm_compiler,INTERFACE_INCLUDE_DIRECTORIES>)
  add_definitions(-DUSE_TVM)

  set(onnxruntime_tvm_libs onnxruntime_codegen_tvm)
  # needs to link with stdc++fs in Linux
  if(UNIX)
    if (NOT APPLE)
      set(FS_STDLIB stdc++fs)
    endif()
  endif()
  list(APPEND onnxruntime_EXTERNAL_LIBRARIES tvm nnvm_compiler ${FS_STDLIB})
  list(APPEND onnxruntime_EXTERNAL_DEPENDENCIES tvm nnvm_compiler)
endif()

if (APPLE OR CMAKE_SYSTEM_NAME STREQUAL "Android")
  #onnx/onnx/proto_utils.h:34:16: error: 'SetTotalBytesLimit' is deprecated: Please use the single
  #parameter version of SetTotalBytesLimit(). The second parameter is ignored.
  #  coded_stream.SetTotalBytesLimit((2048LL << 20) - 1, 512LL << 20);
  #TODO: fix the warning in ONNX and re-enable this flag
  string(APPEND CMAKE_CXX_FLAGS " -Wno-deprecated")
  string(APPEND CMAKE_C_FLAGS " -Wno-deprecated")
endif()

# ONNX
if(NOT onnxruntime_USE_FULL_PROTOBUF)
  set(ONNX_USE_LITE_PROTO ON CACHE BOOL "" FORCE)
else()
  set(ONNX_USE_LITE_PROTO OFF CACHE BOOL "" FORCE)
endif()

if (NOT onnxruntime_MINIMAL_BUILD)
  add_subdirectory(external/onnx EXCLUDE_FROM_ALL)
else()
  include(onnx_minimal)
endif()

target_compile_definitions(onnx PUBLIC $<TARGET_PROPERTY:onnx_proto,INTERFACE_COMPILE_DEFINITIONS> PRIVATE "__ONNX_DISABLE_STATIC_REGISTRATION")
if (NOT onnxruntime_USE_FULL_PROTOBUF)
  target_compile_definitions(onnx PUBLIC "__ONNX_NO_DOC_STRINGS")
endif()
set_target_properties(onnx PROPERTIES FOLDER "External/ONNX")
set_target_properties(onnx_proto PROPERTIES FOLDER "External/ONNX")


# fix a warning in onnx code we can't do anything about
if (MSVC)
   string(APPEND CMAKE_CXX_FLAGS " -DEIGEN_HAS_C99_MATH") # required to be set explicitly to enable Eigen-Unsupported SpecialFunctions
endif()

#Dependencies end. In the next we'll enable "treat warning as error"

if (onnxruntime_RUN_ONNX_TESTS)
  add_definitions(-DORT_RUN_EXTERNAL_ONNX_TESTS)
endif()

# Flatbuffers
# We do not need to build flatc for iOS or Android Cross Compile
if (CMAKE_SYSTEM_NAME STREQUAL "iOS" OR CMAKE_SYSTEM_NAME STREQUAL "Android")
  set(FLATBUFFERS_BUILD_FLATC OFF CACHE BOOL "FLATBUFFERS_BUILD_FLATC" FORCE)
endif()
set(FLATBUFFERS_BUILD_TESTS OFF CACHE BOOL "FLATBUFFERS_BUILD_TESTS" FORCE)
set(FLATBUFFERS_INSTALL OFF CACHE BOOL "FLATBUFFERS_INSTALL" FORCE)
set(FLATBUFFERS_BUILD_FLATHASH OFF CACHE BOOL "FLATBUFFERS_BUILD_FLATHASH" FORCE)
set(FLATBUFFERS_BUILD_FLATLIB ON CACHE BOOL "FLATBUFFERS_BUILD_FLATLIB" FORCE)
add_subdirectory(external/flatbuffers EXCLUDE_FROM_ALL)
list(APPEND onnxruntime_EXTERNAL_DEPENDENCIES flatbuffers)
list(APPEND onnxruntime_EXTERNAL_LIBRARIES flatbuffers)

if (CMAKE_SYSTEM_NAME STREQUAL "Android" AND Onnxruntime_GCOV_COVERAGE)
  string(APPEND CMAKE_CXX_FLAGS " -g -O0 --coverage ")
  string(APPEND CMAKE_C_FLAGS   " -g -O0 --coverage ")
endif()

#Adjust warning flags
if (WIN32)
    add_definitions(-DPLATFORM_WINDOWS -DNOGDI -DNOMINMAX -D_USE_MATH_DEFINES)
    if(onnxruntime_ENABLE_MEMLEAK_CHECKER)
      add_definitions(-DONNXRUNTIME_ENABLE_MEMLEAK_CHECK)
    endif()
    # parallel build
    # These compiler opitions cannot be forwarded to NVCC, so cannot use add_compiler_options
    string(APPEND CMAKE_CXX_FLAGS " /MP /W4")
    string(APPEND CMAKE_C_FLAGS " /MP /W4")
    #Compiler bug, we should get such warnings. It will be fixed in a new VC release
    string(APPEND CMAKE_CXX_FLAGS " /wd4127")
    # class needs to have dll-interface to be used by clients
    string(APPEND CMAKE_CXX_FLAGS " /wd4251")
    # issued by thrust nonstandard extension used: nameless struct/union
    string(APPEND CMAKE_CXX_FLAGS " /wd4201")
    if (onnxruntime_ENABLE_STATIC_ANALYSIS)
        string(APPEND CMAKE_CXX_FLAGS
            " /analyze:stacksize 131072"
            # disable warning because there are many occurrences from test macros
            " /wd6326 " # potential comparison of a constant with another constant
        )
    endif()

    # Treat warning as error if onnxruntime_DEV_MODE is ON
    # For cross-compiled ARM64 binaries, there are too many warnings to fix, hence ignore warnings for now
    if (onnxruntime_DEV_MODE AND NOT CMAKE_CROSSCOMPILING)
      # treat warnings as errors
      string(APPEND CMAKE_CXX_FLAGS " /WX")
      foreach(type EXE STATIC SHARED)
        set(CMAKE_${type}_LINKER_FLAGS "${CMAKE_${type}_LINKER_FLAGS} /WX")
      endforeach()
    endif()

    # set linker flags to minimize the binary size.
    if (MSVC)
      foreach(type EXE STATIC SHARED)
        if (NOT type MATCHES STATIC)
          # The WinML internal toolchain does not allow link's "additional options" to contain optimization
          # flags (/OPT#); these are already specified using msbuild properties.
          if (NOT DEFINED onnxruntime_DISABLE_LINKER_OPT_FLAGS)
            set(CMAKE_${type}_LINKER_FLAGS_RELEASE "${CMAKE_${type}_LINKER_FLAGS_RELEASE} /OPT:REF,ICF,LBR")
            set(CMAKE_${type}_LINKER_FLAGS_RELEASE "${CMAKE_${type}_LINKER_FLAGS_RELEASE} /INCREMENTAL:NO")
            set(CMAKE_${type}_LINKER_FLAGS_RELWITHDEBINFO "${CMAKE_${type}_LINKER_FLAGS_RELWITHDEBINFO} /OPT:REF,ICF,LBR")
            set(CMAKE_${type}_LINKER_FLAGS_RELWITHDEBINFO "${CMAKE_${type}_LINKER_FLAGS_RELWITHDEBINFO} /INCREMENTAL:NO")
            set(CMAKE_${type}_LINKER_FLAGS_MINSIZEREL "${CMAKE_${type}_LINKER_FLAGS_MINSIZEREL} /OPT:REF,ICF,LBR")
            set(CMAKE_${type}_LINKER_FLAGS_MINSIZEREL "${CMAKE_${type}_LINKER_FLAGS_MINSIZEREL} /INCREMENTAL:NO")
          endif()
        endif()
        if (onnxruntime_ENABLE_LTO AND NOT onnxruntime_USE_CUDA)
          set(CMAKE_${type}_LINKER_FLAGS_RELEASE "${CMAKE_${type}_LINKER_FLAGS_RELEASE} /LTCG")
          set(CMAKE_${type}_LINKER_FLAGS_RELWITHDEBINFO "${CMAKE_${type}_LINKER_FLAGS_RELWITHDEBINFO} /LTCG")
          set(CMAKE_${type}_LINKER_FLAGS_MINSIZEREL "${CMAKE_${type}_LINKER_FLAGS_MINSIZEREL} /LTCG")
        endif()
      endforeach()
    endif()
else()
  add_definitions(-DPLATFORM_POSIX)
  # Enable warning and enable space optimization in Linux
  string(APPEND CMAKE_CXX_FLAGS " -Wall -Wextra -ffunction-sections -fdata-sections")
  string(APPEND CMAKE_C_FLAGS " -Wall -Wextra -ffunction-sections -fdata-sections")

  if(onnxruntime_DEV_MODE)
    string(APPEND CMAKE_CXX_FLAGS " -Werror")
    string(APPEND CMAKE_C_FLAGS " -Werror")
  endif()
  check_cxx_compiler_flag(-Wunused-but-set-variable HAS_UNUSED_BUT_SET_VARIABLE)
  check_cxx_compiler_flag(-Wunused-parameter HAS_UNUSED_PARAMETER)
  check_cxx_compiler_flag(-Wunused-variable HAS_UNUSED_VARIABLE)
  check_cxx_compiler_flag(-Wcast-function-type HAS_CAST_FUNCTION_TYPE)
  check_cxx_compiler_flag(-Wparentheses HAS_PARENTHESES)
  check_cxx_compiler_flag(-Wuseless-cast HAS_USELESS_CAST)
  check_cxx_compiler_flag(-Wnonnull-compare HAS_NONNULL_COMPARE)
  check_cxx_compiler_flag(-Wtautological-pointer-compare HAS_TAUTOLOGICAL_POINTER_COMPARE)
  check_cxx_compiler_flag(-Wcatch-value HAS_CATCH_VALUE)
  check_cxx_compiler_flag(-Wmissing-braces HAS_MISSING_BRACES)
  check_cxx_compiler_flag(-Wignored-attributes HAS_IGNORED_ATTRIBUTES)
  check_cxx_compiler_flag(-Wdeprecated-copy HAS_DEPRECATED_COPY)
  check_cxx_compiler_flag(-Wdeprecated-declarations HAS_DEPRECATED_DECLARATIONS)
  check_cxx_compiler_flag(-Wclass-memaccess HAS_CLASS_MEMACCESS)
  check_cxx_compiler_flag(-Wmaybe-uninitialized HAS_MAYBE_UNINITIALIZED)

  if(HAS_TAUTOLOGICAL_POINTER_COMPARE)
    #we may have extra null pointer checkings in debug build, it's not an issue
    string(APPEND CMAKE_CXX_FLAGS_DEBUG " -Wno-tautological-pointer-compare")
    string(APPEND CMAKE_C_FLAGS_DEBUG " -Wno-tautological-pointer-compare")
  endif()
  if(HAS_NONNULL_COMPARE)
    #we may have extra null pointer checkings in debug build, it's not an issue
    string(APPEND CMAKE_CXX_FLAGS_DEBUG " -Wno-nonnull-compare")
    string(APPEND CMAKE_C_FLAGS_DEBUG " -Wno-nonnull-compare")
  endif()
  if(HAS_DEPRECATED_COPY)
    #too many such errors in eigen
    string(APPEND CMAKE_CXX_FLAGS " -Wno-deprecated-copy")
  endif()
  if(HAS_PARENTHESES)
    string(APPEND CMAKE_CXX_FLAGS " -Wno-parentheses")
  endif()
endif()
set(onnxruntime_DELAYLOAD_FLAGS "")
if (onnxruntime_USE_JEMALLOC)
  if (onnxruntime_USE_MIMALLOC_STL_ALLOCATOR OR onnxruntime_USE_MIMALLOC_ARENA_ALLOCATOR)
    message( FATAL_ERROR "You cannot specify both jemalloc and mimalloc." )
  endif()

  if (Win32)
    message( FATAL_ERROR "Jemalloc is not supported on Windows." )
  endif()
  include(jemalloc)
  add_definitions(-DUSE_JEMALLOC=1)
  list(APPEND onnxruntime_EXTERNAL_LIBRARIES ${JEMALLOC_STATIC_LIBRARIES})
  list(APPEND onnxruntime_EXTERNAL_DEPENDENCIES jemalloc)
endif()

include_directories(
  ${ONNXRUNTIME_INCLUDE_DIR}
  ${REPO_ROOT}/include/onnxruntime/core/session
)


if(onnxruntime_USE_OPENVINO)

  add_definitions(-DUSE_OPENVINO=1)

  if (EXISTS "$ENV{INTEL_OPENVINO_DIR}/deployment_tools/inference_engine/version.txt")
    file(READ $ENV{INTEL_OPENVINO_DIR}/deployment_tools/inference_engine/version.txt VER)
  endif()

  if (NOT DEFINED ENV{INTEL_OPENVINO_DIR})
    message(FATAL_ERROR "[Couldn't locate OpenVINO] OpenVINO may not have been initialized")
  endif()

  # Check OpenVINO version for support
  if (${VER} MATCHES "2020.3" OR $ENV{INTEL_OPENVINO_DIR} MATCHES "2020.3")
    set(OPENVINO_VERSION "2020.3")
    add_definitions(-DOPENVINO_2020_3=1)
  elseif (${VER} MATCHES "2020.4" OR $ENV{INTEL_OPENVINO_DIR} MATCHES "2020.4")
    set(OPENVINO_VERSION "2020.4")
    add_definitions(-DOPENVINO_2020_4=1)
  elseif (${VER} MATCHES "2021.1" OR $ENV{INTEL_OPENVINO_DIR} MATCHES "2021.1")
    set(OPENVINO_VERSION "2021.1")
    add_definitions(-DOPENVINO_2021_1=1)
  elseif (${VER} MATCHES "2021.2" OR $ENV{INTEL_OPENVINO_DIR} MATCHES "2021.2")
    set(OPENVINO_VERSION "2021.2")
    add_definitions(-DOPENVINO_2021_2=1)
  else()
    message(FATAL_ERROR "Unsupported OpenVINO version: ${INTEL_OPENVINO_DIR}")
  endif()

  if(onnxruntime_USE_OPENVINO_MYRIAD)
    add_definitions(-DOPENVINO_CONFIG_MYRIAD=1)
  endif()

  if(onnxruntime_USE_OPENVINO_GPU_FP32)
    add_definitions(-DOPENVINO_CONFIG_GPU_FP32=1)
  endif()

  if(onnxruntime_USE_OPENVINO_GPU_FP16)
    add_definitions(-DOPENVINO_CONFIG_GPU_FP16=1)
  endif()

  if(onnxruntime_USE_OPENVINO_CPU_FP32)
    add_definitions(-DOPENVINO_CONFIG_CPU_FP32=1)
  endif()

  if(onnxruntime_USE_OPENVINO_VAD_M)
    add_definitions(-DOPENVINO_CONFIG_VAD_M=1)
  endif()

  if(onnxruntime_USE_OPENVINO_VAD_F)
    add_definitions(-DOPENVINO_CONFIG_VAD_F=1)
  endif()

  if(onnxruntime_USE_OPENVINO_HETERO)
    add_definitions(-DOPENVINO_CONFIG_HETERO=1)
    add_definitions(-DDEVICE_NAME="${onnxruntime_USE_OPENVINO_DEVICE}")
  endif()

  if(onnxruntime_USE_OPENVINO_MULTI)
    add_definitions(-DOPENVINO_CONFIG_MULTI=1)
    add_definitions(-DDEVICE_NAME="${onnxruntime_USE_OPENVINO_DEVICE}")
  endif()

endif()

if (onnxruntime_USE_VITISAI)
  if(WIN32)
    message(FATAL_ERROR "Vitis-AI execution provider is not supported on Windows.")
  else()
    add_definitions(-DUSE_VITISAI=1)
    include(pyxir)
    list(APPEND onnxruntime_EXTERNAL_LIBRARIES pyxir)
    list(APPEND onnxruntime_EXTERNAL_DEPENDENCIES pyxir)
  endif()
endif()

if (onnxruntime_USE_OPENBLAS)
  add_definitions(-DUSE_OPENBLAS=1)
  if (WIN32)
    include_directories(${onnxruntime_OPENBLAS_HOME})
    list(APPEND onnxruntime_EXTERNAL_LIBRARIES ${onnxruntime_OPENBLAS_HOME}/lib/libopenblas.lib)
  else()
    # on linux we assume blas is installed via 'apt-get install libopenblas-dev'
    list(APPEND onnxruntime_EXTERNAL_LIBRARIES openblas)
  endif()
endif()

configure_file(onnxruntime_config.h.in ${CMAKE_CURRENT_BINARY_DIR}/onnxruntime_config.h)

if (onnxruntime_USE_CUDA)
  add_definitions(-DUSE_CUDA=1)
  #The following 6 lines are copied from https://gitlab.kitware.com/cmake/cmake/issues/17559
  set( CMAKE_CUDA_FLAGS "" CACHE STRING "" )
  if ( CMAKE_CUDA_FLAGS )
    list(REMOVE_ITEM CMAKE_CUDA_FLAGS "-cudart static")
  endif()
  if (${CMAKE_VERSION} VERSION_GREATER_EQUAL "3.17.0")
    # cmake 3.17.0 introduces CMAKE_CUDA_RUNTIME which must be used instead of explicit -cudart shared flag
    set(CMAKE_CUDA_RUNTIME_LIBRARY Shared)
  else()
    string(APPEND CMAKE_CUDA_FLAGS "-cudart shared")
  endif()
  enable_language(CUDA)
  message( STATUS "CMAKE_CUDA_COMPILER_VERSION: ${CMAKE_CUDA_COMPILER_VERSION}")
  if (CMAKE_CUDA_COMPILER_VERSION VERSION_GREATER_EQUAL 11)
    set(CMAKE_CUDA_STANDARD 14)
  else()
    set(CMAKE_CUDA_STANDARD 11)
  endif()
  file(TO_CMAKE_PATH ${onnxruntime_CUDNN_HOME} onnxruntime_CUDNN_HOME)
  set(ONNXRUNTIME_CUDA_LIBRARIES ${CUDA_LIBRARIES})

  if (onnxruntime_ENABLE_NVTX_PROFILE)
    list(APPEND ONNXRUNTIME_CUDA_LIBRARIES cublas cudnn curand cufft nvToolsExt)
  else()
    list(APPEND ONNXRUNTIME_CUDA_LIBRARIES cublas cudnn curand cufft)
  endif()

<<<<<<< HEAD
  # This is only supported on Linux although you can code on Windows
  # With include headers avaiable.
  if(onnxruntime_USE_SPARSE_LT)
    list(APPEND ONNXRUNTIME_CUDA_LIBRARIES cusparseLt_static)
    if(NOT WIN32)
      link_directories(${onnxruntime_CUSPARSELT_HOME}/lib64)
     endif()
  endif()

=======
  # CUDA_HOME and CUDNN_HOME may differ, so need to add both to the link directories
>>>>>>> 5b69cbe8
  if (WIN32)
    link_directories(${onnxruntime_CUDA_HOME}/lib/x64)
    link_directories(${onnxruntime_CUDNN_HOME}/lib/x64)

    # delayload causes crash on exit, so disable for now
    # please update cudaDelayLoadedLibs in Microsoft.ML.OnnxRuntime/SessionOptions.cs if you change delayload
    #file(GLOB cuda_dll_paths "${onnxruntime_CUDA_HOME}/bin/cublas64_*" "${onnxruntime_CUDA_HOME}/bin/cudart64_*" "${onnxruntime_CUDA_HOME}/bin/curand64_*" "${onnxruntime_CUDA_HOME}/bin/cufft64_*")
    #set(onnxruntime_DELAYLOAD_FLAGS "${onnxruntime_DELAYLOAD_FLAGS} /DELAYLOAD:cudnn64_8.dll")
    #foreach(cuda_dll_path ${cuda_dll_paths})
    #    get_filename_component(cuda_dll_file_name ${cuda_dll_path} NAME)
    #    set(onnxruntime_DELAYLOAD_FLAGS "${onnxruntime_DELAYLOAD_FLAGS} /DELAYLOAD:${cuda_dll_file_name}")
    #endforeach(cuda_dll_path)

  else()
    link_directories(${onnxruntime_CUDA_HOME}/lib64)
    link_directories(${onnxruntime_CUDNN_HOME}/lib64)
  endif()
  
  list(APPEND onnxruntime_EXTERNAL_LIBRARIES ${ONNXRUNTIME_CUDA_LIBRARIES})
  if(NOT CMAKE_CUDA_ARCHITECTURES)
    if(CMAKE_LIBRARY_ARCHITECTURE STREQUAL "aarch64-linux-gnu")
      # Support for Jetson/Tegra ARM devices
      set(CMAKE_CUDA_FLAGS "${CMAKE_CUDA_FLAGS} -gencode=arch=compute_53,code=sm_53") # TX1, Nano
      set(CMAKE_CUDA_FLAGS "${CMAKE_CUDA_FLAGS} -gencode=arch=compute_62,code=sm_62") # TX2
      set(CMAKE_CUDA_FLAGS "${CMAKE_CUDA_FLAGS} -gencode=arch=compute_72,code=sm_72") # AGX Xavier, NX Xavier
    else()
      # the following compute capabilities are removed in CUDA 11 Toolkit
      if (CMAKE_CUDA_COMPILER_VERSION VERSION_LESS 11)
        set(CMAKE_CUDA_FLAGS "${CMAKE_CUDA_FLAGS} -gencode=arch=compute_30,code=sm_30") # K series
      endif()
      # 37, 50 still work in CUDA 11 but are marked deprecated and will be removed in future CUDA version.
      set(CMAKE_CUDA_FLAGS "${CMAKE_CUDA_FLAGS} -gencode=arch=compute_37,code=sm_37") # K80
      set(CMAKE_CUDA_FLAGS "${CMAKE_CUDA_FLAGS} -gencode=arch=compute_50,code=sm_50") # M series

      set(CMAKE_CUDA_FLAGS "${CMAKE_CUDA_FLAGS} -gencode=arch=compute_52,code=sm_52") # M60
      set(CMAKE_CUDA_FLAGS "${CMAKE_CUDA_FLAGS} -gencode=arch=compute_60,code=sm_60") # P series
      set(CMAKE_CUDA_FLAGS "${CMAKE_CUDA_FLAGS} -gencode=arch=compute_70,code=sm_70") # V series
      if (CMAKE_CUDA_COMPILER_VERSION VERSION_GREATER_EQUAL 11)
        set(CMAKE_CUDA_FLAGS "${CMAKE_CUDA_FLAGS} -gencode=arch=compute_80,code=sm_80") # A series
      endif()
    endif()
  endif()
  set(CMAKE_CUDA_FLAGS "${CMAKE_CUDA_FLAGS} --expt-relaxed-constexpr --default-stream legacy")
  if (NOT WIN32)
    set(CUDA_NVCC_FLAGS "${CUDA_NVCC_FLAGS} --expt-relaxed-constexpr --compiler-options -fPIC")
  endif()
  # Options passed to cudafe
  set(CMAKE_CUDA_FLAGS "${CMAKE_CUDA_FLAGS} -Xcudafe \"--diag_suppress=bad_friend_decl\"")
  set(CMAKE_CUDA_FLAGS "${CMAKE_CUDA_FLAGS} -Xcudafe \"--diag_suppress=unsigned_compare_with_zero\"")
  set(CMAKE_CUDA_FLAGS "${CMAKE_CUDA_FLAGS} -Xcudafe \"--diag_suppress=expr_has_no_effect\"")

  if (onnxruntime_ENABLE_CUDA_LINE_NUMBER_INFO)
    add_compile_options("$<$<COMPILE_LANGUAGE:CUDA>:--generate-line-info>")
  endif()
endif()

if (onnxruntime_USE_MIGRAPHX)
  if (WIN32)
    message(FATAL_ERROR "MIGraphX does not support build in Windows!")
  endif()
  set(AMD_MIGRAPHX_HOME ${onnxruntime_MIGRAPHX_HOME})
  add_definitions(-DUSE_MIGRAPHX=1)
endif()

if (onnxruntime_USE_ROCM)
  if (WIN32)
    message(FATAL_ERROR "ROCM does not support build in Windows!")
  endif()
  if (onnxruntime_USE_CUDA)
    message(FATAL_ERROR "ROCM does not support build with CUDA!")
  endif()
endif()

if (onnxruntime_USE_TVM)
  if (WIN32 AND MSVC)
    # wd4100: identifier' : unreferenced formal parameter
    # wd4244: conversion from 'int' to 'char', possible loss of data
    # wd4251: class X needs to have dll-interface to be used by clients of class Y
    # wd4267: 'initializing': conversion from 'size_t' to 'int', possible loss of data
    # wd4275: non dll-interface class X used as base for dll-interface class Y
    # wd4389: signed/unsigned mismatch
    # wd4456: declaration of X hides previous local declaration
    set(DISABLED_WARNINGS_FOR_TVM "/wd4100" "/wd4244" "/wd4251" "/wd4267" "/wd4275" "/wd4389" "/wd4456")
  else()
    set(DISABLED_WARNINGS_FOR_TVM "-Wno-error=ignored-qualifiers" "-Wno-unused-parameter" "-Wno-ignored-qualifiers")
    if(HAS_UNUSED_PARAMETER)
      list(APPEND DISABLED_WARNINGS_FOR_TVM "-Wno-error=unused-parameter")
    endif()
    if(HAS_CATCH_VALUE)
      #TODO: send a PR to TVM and fix it
      list(APPEND DISABLED_WARNINGS_FOR_TVM "-Wno-error=catch-value")
    endif()
  endif()
  include(onnxruntime_codegen.cmake)
endif()

if (onnxruntime_ENABLE_MICROSOFT_INTERNAL)
  add_definitions(-DMICROSOFT_INTERNAL)
endif()

if (onnxruntime_USE_DML)
  if(NOT WIN32)
    message(FATAL_ERROR "The DirectML execution provider is only supported when building for Windows.")
  endif()

  add_definitions(-DUSE_DML=1)
  include(dml)
endif()

if (onnxruntime_ENABLE_TRAINING)
  add_compile_definitions(ENABLE_TRAINING)

  if (UNIX)
    # Find MPI
    find_path(MPI_INCLUDE_DIR
      NAMES mpi.h
      HINTS
      ${onnxruntime_MPI_HOME}/include
      /bert_ort/openmpi/include)

    set(MPI_LIBNAME "mpi")

    find_library(MPI_LIBRARY
      NAMES ${MPI_LIBNAME}
      HINTS
      ${onnxruntime_MPI_HOME}/lib
      /bert_ort/openmpi/lib)

    include(FindPackageHandleStandardArgs)
    find_package_handle_standard_args(MPI DEFAULT_MSG MPI_INCLUDE_DIR MPI_LIBRARY)

    if (MPI_FOUND)
      if(NOT DEFINED onnxruntime_MPI_HOME)
        execute_process(COMMAND mpirun --version OUTPUT_VARIABLE MPIRUN_OUTPUT)
      else()
        execute_process(COMMAND ${onnxruntime_MPI_HOME}/bin/mpirun --version OUTPUT_VARIABLE MPIRUN_OUTPUT)
      endif(NOT DEFINED onnxruntime_MPI_HOME)
      string( REGEX MATCH "[0-9]+.[0-9]+.[0-9]" MPI_VERSION ${MPIRUN_OUTPUT})
      message( STATUS "MPI Version: ${MPI_VERSION}")

      set(MPI_INCLUDE_DIRS ${MPI_INCLUDE_DIR})
      set(MPI_LIBRARIES ${MPI_LIBRARY})
      message( STATUS "MPI (include: ${MPI_INCLUDE_DIRS}, library: ${MPI_LIBRARIES})" )
      mark_as_advanced(MPI_INCLUDE_DIRS MPI_LIBRARIES)

      list(APPEND onnxruntime_EXTERNAL_LIBRARIES ${MPI_LIBRARIES} ${MPI_CXX_LINK_FLAGS})

    else ()
      set(onnxruntime_USE_NCCL OFF)
      set(onnxruntime_USE_MPI OFF)
      message( WARNING "MPI is not found. Please use --mpi_home to specify the path of MPI. Otherwise, NCCL will be disabled." )
    endif()

    # Find NCCL and MPI
    if (onnxruntime_USE_NCCL AND MPI_FOUND)
      if (onnxruntime_USE_CUDA)
        set(NCCL_LIBNAME "nccl")
      elseif (onnxruntime_USE_ROCM)
        set(NCCL_LIBNAME "rccl")
      endif()

      find_path(NCCL_INCLUDE_DIR
        NAMES ${NCCL_LIBNAME}.h
        HINTS
        ${onnxruntime_NCCL_HOME}/include
        $ENV{CUDA_ROOT}/include)

      find_library(NCCL_LIBRARY
        NAMES ${NCCL_LIBNAME}
        HINTS
        ${onnxruntime_NCCL_HOME}/lib/x86_64-linux-gnu
        ${onnxruntime_NCCL_HOME}/lib
        $ENV{CUDA_ROOT}/lib64)

      include(FindPackageHandleStandardArgs)
      find_package_handle_standard_args(NCCL DEFAULT_MSG NCCL_INCLUDE_DIR NCCL_LIBRARY)

      if (NCCL_FOUND)
        set(NCCL_HEADER_FILE "${NCCL_INCLUDE_DIR}/${NCCL_LIBNAME}.h")
        message( STATUS "Determining NCCL version from the header file: ${NCCL_HEADER_FILE}" )
        file (STRINGS ${NCCL_HEADER_FILE} NCCL_MAJOR_VERSION_DEFINED
              REGEX "^[ \t]*#define[ \t]+NCCL_MAJOR[ \t]+[0-9]+.*$" LIMIT_COUNT 1)
        if (NCCL_MAJOR_VERSION_DEFINED)
          string (REGEX REPLACE "^[ \t]*#define[ \t]+NCCL_MAJOR[ \t]+" ""
                  NCCL_MAJOR_VERSION ${NCCL_MAJOR_VERSION_DEFINED})
          message( STATUS "NCCL_MAJOR_VERSION: ${NCCL_MAJOR_VERSION}" )
        endif()
        file (STRINGS ${NCCL_HEADER_FILE} NCCL_MINOR_VERSION_DEFINED
              REGEX "^[ \t]*#define[ \t]+NCCL_MINOR[ \t]+[0-9]+.*$" LIMIT_COUNT 1)
        if (NCCL_MINOR_VERSION_DEFINED)
          string (REGEX REPLACE "^[ \t]*#define[ \t]+NCCL_MINOR[ \t]+" ""
                  NCCL_MINOR_VERSION ${NCCL_MINOR_VERSION_DEFINED})
          message(STATUS "NCCL_MINOR_VERSION: ${NCCL_MINOR_VERSION}")
        endif()

        if (NCCL_MAJOR_VERSION_DEFINED AND NCCL_MINOR_VERSION_DEFINED)
          if ("${NCCL_MAJOR_VERSION}.${NCCL_MINOR_VERSION}" VERSION_GREATER_EQUAL "2.7")
            add_definitions(-DUSE_NCCL_P2P=1)
            message( STATUS "NCCL P2P is enabled for supporting ncclSend and ncclRecv." )
          endif()
        endif()

        set(NCCL_INCLUDE_DIRS ${NCCL_INCLUDE_DIR})
        set(NCCL_LIBRARIES ${NCCL_LIBRARY})
        message( STATUS "NCCL (include: ${NCCL_INCLUDE_DIRS}, library: ${NCCL_LIBRARIES})" )
        mark_as_advanced(NCCL_INCLUDE_DIRS NCCL_LIBRARIES)

        list(APPEND onnxruntime_EXTERNAL_LIBRARIES ${NCCL_LIBRARIES})

        add_definitions(-DORT_USE_NCCL=1)
        message( STATUS "NCCL is enabled in Linux GPU Build." )
      else ()
        set(onnxruntime_USE_NCCL OFF)
        message( WARNING "NCCL is not found. Please use --nccl_home to specify the path of NCCL. Otherwise, NCCL is disabled." )
      endif()
    endif()
  endif()

  if (onnxruntime_USE_MPI AND MPI_FOUND)
    add_definitions(-DUSE_MPI=1)
  endif()

  add_subdirectory(tensorboard EXCLUDE_FROM_ALL)
  list(APPEND onnxruntime_EXTERNAL_LIBRARIES tensorboard)
endif()

#names in this var must match the directory names under onnxruntime/core/providers
set(ONNXRUNTIME_PROVIDER_NAMES cpu)
foreach(target_name onnxruntime_common onnxruntime_graph onnxruntime_framework onnxruntime_util onnxruntime_providers onnxruntime_optimizer onnxruntime_session onnxruntime_mlas onnxruntime_flatbuffers)
  include(${target_name}.cmake)
  if (MSVC)
    target_compile_options(${target_name} PRIVATE "$<$<COMPILE_LANGUAGE:CUDA>:SHELL:--compiler-options /utf-8>" "$<$<NOT:$<COMPILE_LANGUAGE:CUDA>>:/utf-8>")
    target_compile_options(${target_name} PRIVATE "$<$<COMPILE_LANGUAGE:CUDA>:SHELL:--compiler-options /sdl>" "$<$<NOT:$<COMPILE_LANGUAGE:CUDA>>:/sdl>")
  else()
    target_compile_definitions(${target_name} PUBLIC -DNSYNC_ATOMIC_CPP11)
    target_include_directories(${target_name} PRIVATE "${CMAKE_CURRENT_SOURCE_DIR}/external/nsync/public")
  endif()
  target_include_directories(${target_name} PRIVATE ${CMAKE_CURRENT_BINARY_DIR} ${ONNXRUNTIME_ROOT})
endforeach()

foreach(provider_name ${ONNXRUNTIME_PROVIDER_NAMES})
  if(NOT provider_name STREQUAL "cpu" AND NOT provider_name STREQUAL "winml")
    if (MSVC)
      target_compile_options(onnxruntime_providers_${provider_name} PRIVATE "$<$<COMPILE_LANGUAGE:CUDA>:SHELL:--compiler-options /utf-8>" "$<$<NOT:$<COMPILE_LANGUAGE:CUDA>>:/utf-8>")
      target_compile_options(onnxruntime_providers_${provider_name} PRIVATE "$<$<COMPILE_LANGUAGE:CUDA>:SHELL:--compiler-options /sdl>" "$<$<NOT:$<COMPILE_LANGUAGE:CUDA>>:/sdl>")
    else()
      target_compile_definitions(onnxruntime_providers_${provider_name} PUBLIC -DNSYNC_ATOMIC_CPP11)
      target_include_directories(onnxruntime_providers_${provider_name} PRIVATE ${CMAKE_CURRENT_BINARY_DIR} ${ONNXRUNTIME_ROOT} "${CMAKE_CURRENT_SOURCE_DIR}/external/nsync/public")
    endif()
  endif()
endforeach()



if (CMAKE_SYSTEM_NAME STREQUAL "Android")
  list(APPEND onnxruntime_EXTERNAL_LIBRARIES log)
endif()

if (onnxruntime_USE_OPENMP)
  list(APPEND onnxruntime_EXTERNAL_LIBRARIES OpenMP::OpenMP_CXX)
endif()

if(WIN32)
  list(APPEND onnxruntime_EXTERNAL_LIBRARIES ${SYS_PATH_LIB} Shlwapi)
  list(APPEND onnxruntime_EXTERNAL_LIBRARIES debug Dbghelp)
else()
  list(APPEND onnxruntime_EXTERNAL_LIBRARIES nsync_cpp)
  list(APPEND onnxruntime_EXTERNAL_LIBRARIES ${CMAKE_DL_LIBS} Threads::Threads)
endif()

if (WIN32)
  if (WINDOWS_STORE)
    # Setting WINAPI_FAMILY, WINVER and _WIN32_WINNT restrict the APIs exposed in Windows headers to those available
    # in store or desktop, and that support at least the version of Windows specified
    # add_compile_definitions(WINAPI_FAMILY=2)
    add_compile_definitions(WINVER=0x0A00 _WIN32_WINNT=0x0A00)  # Support Windows 10
    # /ZW adds /FUplatform.winmd and /FUwindows.winmd. windows.winmd, in turn, overrides the include path for
    # the cppwinrt headers, which we set to use the WinML built ones.
    # Instead, we use /ZW:nostdlib and force include platform.winml only.
    add_compile_options("$<$<COMPILE_LANGUAGE:CXX>:SHELL:/ZW:nostdlib /FUplatform.winmd>")
    get_filename_component(msvc_path "${CMAKE_C_COMPILER}/../../../.." ABSOLUTE)
    link_directories("${msvc_path}/lib/${onnxruntime_target_platform}/store")
    add_link_options(/APPCONTAINER)
  else()
    add_compile_definitions(WINVER=0x0601)  # Support Windows 7 and newer
    # add_compile_definitions(WINAPI_FAMILY=3)
    # FIXME adding _WIN32_WINNT=0x0601 and WINAPI_FAMILY is desirable. However, it hides some symbols that are used in WRL
    # headers and breaks the build of WinML. We should have separate WINVER/_WIN32_WINNT definitions for WinML
  endif()
endif()

# Default version parts for Microsoft.AI.MachineLearning.dll and onnxruntime.dll in non-ADO pipeline local builds
set(VERSION_MAJOR_PART   0 CACHE STRING "First part of numeric file/product version.")
set(VERSION_MINOR_PART   0 CACHE STRING "Second part of numeric file/product version.")
set(VERSION_BUILD_PART       0 CACHE STRING "Third part of numeric file/product version.")
set(VERSION_PRIVATE_PART     0 CACHE STRING "Fourth part of numeric file/product version.")
set(VERSION_STRING       "Internal Build" CACHE STRING "String representation of file/product version.")
include(wil.cmake)

if (onnxruntime_USE_WINML)
  # WINML uses and depends on the shared lib.  Note:  You can build WINML without DML and you will get a
  # CPU only WINML
  if (NOT onnxruntime_BUILD_SHARED_LIB)
    message(
        FATAL_ERROR
        "Option onnxruntime_USE_WINML can only be used when onnxruntime_BUILD_SHARED_LIB is also enabled")
  endif()
  include(winml.cmake)
endif() # if(onnxruntime_USE_WINML)


#The following files may use the 'onnxruntime_libs' and 'onnxruntime_EXTERNAL_LIBRARIES' vars

if (onnxruntime_BUILD_SHARED_LIB)
  include(onnxruntime.cmake)
endif()

if (onnxruntime_BUILD_JAVA)
  message(STATUS "Java Build is enabled")
  include(onnxruntime_java.cmake)
endif()

if (onnxruntime_BUILD_NODEJS)
  message(STATUS "Node.js Build is enabled")
  include(onnxruntime_nodejs.cmake)
endif()

# some of the tests rely on the shared libs to be
# built; hence the ordering
if (onnxruntime_BUILD_UNIT_TESTS)
  if (onnxruntime_ENABLE_PYTHON)
    include(onnxruntime_python.cmake)
  endif()
  include(onnxruntime_unittests.cmake)
endif()

if (onnxruntime_ENABLE_TRAINING)
  include(onnxruntime_training.cmake)
  if (onnxruntime_ENABLE_TRAINING_E2E_TESTS)
    include(onnxruntime_training_e2e_tests.cmake)
  endif()
endif()

if (onnxruntime_BUILD_CSHARP)
  message(STATUS "CSharp Build is enabled")
#  set_property(GLOBAL PROPERTY VS_DOTNET_TARGET_FRAMEWORK_VERSION "netstandard2.0")
  include(onnxruntime_csharp.cmake)
endif()

if (WINDOWS_STORE)
  target_link_options(onnxruntime PRIVATE /DYNAMICBASE /NXCOMPAT /APPCONTAINER)
  target_link_options(winml_dll PRIVATE /DYNAMICBASE /NXCOMPAT /APPCONTAINER)

  if (onnxruntime_target_platform STREQUAL "x86")
    target_link_options(onnxruntime PRIVATE /SAFESEH)
    target_link_options(winml_dll PRIVATE /SAFESEH)
  endif()
endif()

include(flake8.cmake)<|MERGE_RESOLUTION|>--- conflicted
+++ resolved
@@ -57,7 +57,6 @@
 # Enable it may cause LNK1169 error
 option(onnxruntime_ENABLE_MEMLEAK_CHECKER "Experimental: Enable memory leak checker in Windows debug build" OFF)
 option(onnxruntime_USE_CUDA "Build with CUDA support" OFF)
-option(onnxruntime_USE_SPARSE_LT "Build with CUDA cuSparse_lt support" OFF)
 option(onnxruntime_ENABLE_CUDA_LINE_NUMBER_INFO "When building with CUDA support, generate device code line number information." OFF)
 option(onnxruntime_USE_OPENVINO "Build with OpenVINO support" OFF)
 option(onnxruntime_USE_EIGEN_FOR_BLAS "Use eign for blas" ON)
@@ -1129,7 +1128,6 @@
     list(APPEND ONNXRUNTIME_CUDA_LIBRARIES cublas cudnn curand cufft)
   endif()
 
-<<<<<<< HEAD
   # This is only supported on Linux although you can code on Windows
   # With include headers avaiable.
   if(onnxruntime_USE_SPARSE_LT)
@@ -1139,9 +1137,7 @@
      endif()
   endif()
 
-=======
   # CUDA_HOME and CUDNN_HOME may differ, so need to add both to the link directories
->>>>>>> 5b69cbe8
   if (WIN32)
     link_directories(${onnxruntime_CUDA_HOME}/lib/x64)
     link_directories(${onnxruntime_CUDNN_HOME}/lib/x64)
@@ -1159,7 +1155,6 @@
     link_directories(${onnxruntime_CUDA_HOME}/lib64)
     link_directories(${onnxruntime_CUDNN_HOME}/lib64)
   endif()
-  
   list(APPEND onnxruntime_EXTERNAL_LIBRARIES ${ONNXRUNTIME_CUDA_LIBRARIES})
   if(NOT CMAKE_CUDA_ARCHITECTURES)
     if(CMAKE_LIBRARY_ARCHITECTURE STREQUAL "aarch64-linux-gnu")
