--- conflicted
+++ resolved
@@ -740,11 +740,7 @@
 /// \brief LoraAdapter holds a set of Lora Parameters loaded from a single file
 struct LoraAdapter : detail::Base<OrtLoraAdapter> {
   /// \brief Wraps OrtApi::CreateLoraAdapter
-<<<<<<< HEAD
   /// 
-=======
-  ///
->>>>>>> c4c916b3
   /// The function attempts to load the adapter from the specified file
   /// \param absolute_adapter_path The absolute path to the Lora adapter
   /// \param allocator optional pointer to a device allocator. If nullptr, the data stays on CPU. It would still
@@ -788,11 +784,7 @@
    *
    * Wraps OrtApi::RunOptionsSetLoraAdapterActive
    * \param adapter The LoraAdapter to be used as the active adapter
-<<<<<<< HEAD
-  */
-=======
-   */
->>>>>>> c4c916b3
+   */
   RunOptions& SetLoraAdapterActive(const LoraAdapter& adapter);
 };
 
